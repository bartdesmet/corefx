--- conflicted
+++ resolved
@@ -16,13 +16,8 @@
     //    (string s) => () => s
     //
     // We wish to generate the outer as:
-<<<<<<< HEAD
-    // 
+    //
     //      Func<string> OuterMethod(CompiledLambdaEnvironment<Empty, object[]> closure, string s)
-=======
-    //
-    //      Func<string> OuterMethod(Closure closure, string s)
->>>>>>> 244e98b5
     //      {
     //          Closure<string> locals = new Closure<string>();
     //          locals.Item1 = s;
@@ -30,13 +25,8 @@
     //      }
     //
     // ... and the inner as:
-<<<<<<< HEAD
-    // 
+    //
     //      string InnerMethod(CompiledLambdaEnvironment<Closure<string>, object[]> closure)
-=======
-    //
-    //      string InnerMethod(Closure closure)
->>>>>>> 244e98b5
     //      {
     //          Closure<string> locals = closure.Locals;
     //          return locals.Item1;
