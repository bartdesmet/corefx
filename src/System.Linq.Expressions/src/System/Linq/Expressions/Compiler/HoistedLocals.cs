--- conflicted
+++ resolved
@@ -97,15 +97,9 @@
                 types[i] = type;
             }
 
-<<<<<<< HEAD
             Type closureType = DelegateHelpers.GetClosureType(types);
 
-            SelfVariable = Expression.Variable(closureType, null);
-=======
-            SelfVariable = Expression.Variable(typeof(object[]), name: null);
-            Parent = parent;
-            Variables = vars;
->>>>>>> e981ddf3
+            SelfVariable = Expression.Variable(closureType, name: null);
             Indexes = new ReadOnlyDictionary<Expression, int>(indexes);
         }
 
