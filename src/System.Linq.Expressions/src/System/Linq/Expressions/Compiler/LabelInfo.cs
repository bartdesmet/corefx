// Licensed to the .NET Foundation under one or more agreements.
// The .NET Foundation licenses this file to you under the MIT license.
// See the LICENSE file in the project root for more information.

//#define TEST

using System.Collections.Generic;
using System.Diagnostics;
using System.Dynamic.Utils;
using System.Reflection.Emit;

<<<<<<< HEAD
#if TEST
using ILGenerator = System.Reflection.Emit.IILGenerator;
#endif

=======
>>>>>>> 6d523750
namespace System.Linq.Expressions.Compiler
{
    /// <summary>
    /// Contains compiler state corresponding to a LabelTarget
    /// See also LabelScopeInfo.
    /// </summary>
    internal sealed class LabelInfo
    {
        // The tree node representing this label
        private readonly LabelTarget _node;

        // The IL label, will be mutated if Node is redefined
        private Label _label;
        private bool _labelDefined;

        internal Label Label
        {
            get
            {
                EnsureLabelAndValue();
                return _label;
            }
        }

        // The local that carries the label's value, if any
        private LocalBuilder _value;

        // The blocks where this label is defined. If it has more than one item,
        // the blocks can't be jumped to except from a child block
        private readonly HashSet<LabelScopeInfo> _definitions = new HashSet<LabelScopeInfo>();

        // Blocks that jump to this block
        private readonly List<LabelScopeInfo> _references = new List<LabelScopeInfo>();

        // True if this label is the last thing in this block
        // (meaning we can emit a direct return)
        private readonly bool _canReturn;

        // True if at least one jump is across blocks
        // If we have any jump across blocks to this label, then the
        // LabelTarget can only be defined in one place
        private bool _acrossBlockJump;

        // Until we have more information, default to a leave instruction,
        // which always works. Note: leave spills the stack, so we need to
        // ensure that StackSpiller has guaranteed us an empty stack at this
        // point. Otherwise Leave and Branch are not equivalent
        private OpCode _opCode = OpCodes.Leave;

        private readonly ILGenerator _ilg;

        internal LabelInfo(ILGenerator il, LabelTarget node, bool canReturn)
        {
            _ilg = il;
            _node = node;
            _canReturn = canReturn;
        }

        internal bool CanReturn => _canReturn;

        /// <summary>
        /// Indicates if it is legal to emit a "branch" instruction based on
        /// currently available information. Call the Reference method before 
        /// using this property.
        /// </summary>
        internal bool CanBranch => _opCode != OpCodes.Leave;

        internal void Reference(LabelScopeInfo block)
        {
            _references.Add(block);
            if (_definitions.Count > 0)
            {
                ValidateJump(block);
            }
        }

        // Returns true if the label was successfully defined
        // or false if the label is now ambiguous
        internal void Define(LabelScopeInfo block)
        {
            // Prevent the label from being shadowed, which enforces cleaner
            // trees. Also we depend on this for simplicity (keeping only one
            // active IL Label per LabelInfo)
            for (LabelScopeInfo j = block; j != null; j = j.Parent)
            {
                if (j.ContainsTarget(_node))
                {
                    throw Error.LabelTargetAlreadyDefined(_node.Name);
                }
            }

            _definitions.Add(block);
            block.AddLabelInfo(_node, this);

            // Once defined, validate all jumps
            if (_definitions.Count == 1)
            {
                foreach (LabelScopeInfo r in _references)
                {
                    ValidateJump(r);
                }
            }
            else
            {
                // Was just redefined, if we had any across block jumps, they're
                // now invalid
                if (_acrossBlockJump)
                {
                    throw Error.AmbiguousJump(_node.Name);
                }
                // For local jumps, we need a new IL label
                // This is okay because:
                //   1. no across block jumps have been made or will be made
                //   2. we don't allow the label to be shadowed
                _labelDefined = false;
            }
        }

        private void ValidateJump(LabelScopeInfo reference)
        {
            // Assume we can do a ret/branch
            _opCode = _canReturn ? OpCodes.Ret : OpCodes.Br;

            // look for a simple jump out
            for (LabelScopeInfo j = reference; j != null; j = j.Parent)
            {
                if (_definitions.Contains(j))
                {
                    // found it, jump is valid!
                    return;
                }
                if (j.Kind == LabelScopeKind.Finally ||
                    j.Kind == LabelScopeKind.Filter)
                {
                    break;
                }
                if (j.Kind == LabelScopeKind.Try ||
                    j.Kind == LabelScopeKind.Catch)
                {
                    _opCode = OpCodes.Leave;
                }
            }

            _acrossBlockJump = true;
            if (_node != null && _node.Type != typeof(void))
            {
                throw Error.NonLocalJumpWithValue(_node.Name);
            }

            if (_definitions.Count > 1)
            {
                throw Error.AmbiguousJump(_node.Name);
            }

            // We didn't find an outward jump. Look for a jump across blocks
            LabelScopeInfo def = _definitions.First();
            LabelScopeInfo common = Helpers.CommonNode(def, reference, b => b.Parent);

            // Assume we can do a ret/branch
            _opCode = _canReturn ? OpCodes.Ret : OpCodes.Br;

            // Validate that we aren't jumping across a finally
            for (LabelScopeInfo j = reference; j != common; j = j.Parent)
            {
                if (j.Kind == LabelScopeKind.Finally)
                {
                    throw Error.ControlCannotLeaveFinally();
                }
                if (j.Kind == LabelScopeKind.Filter)
                {
                    throw Error.ControlCannotLeaveFilterTest();
                }
                if (j.Kind == LabelScopeKind.Try ||
                    j.Kind == LabelScopeKind.Catch)
                {
                    _opCode = OpCodes.Leave;
                }
            }

            // Validate that we aren't jumping into a catch or an expression
            for (LabelScopeInfo j = def; j != common; j = j.Parent)
            {
                if (!j.CanJumpInto)
                {
                    if (j.Kind == LabelScopeKind.Expression)
                    {
                        throw Error.ControlCannotEnterExpression();
                    }
                    else
                    {
                        throw Error.ControlCannotEnterTry();
                    }
                }
            }
        }

        internal void ValidateFinish()
        {
            // Make sure that if this label was jumped to, it is also defined
            if (_references.Count > 0 && _definitions.Count == 0)
            {
                throw Error.LabelTargetUndefined(_node.Name);
            }
        }

        internal void EmitJump()
        {
            // Return directly if we can
            if (_opCode == OpCodes.Ret)
            {
                _ilg.Emit(OpCodes.Ret);
            }
            else
            {
                StoreValue();
                _ilg.Emit(_opCode, Label);
            }
        }

        private void StoreValue()
        {
            EnsureLabelAndValue();
            if (_value != null)
            {
                _ilg.Emit(OpCodes.Stloc, _value);
            }
        }

        internal void Mark()
        {
            if (_canReturn)
            {
                // Don't mark return labels unless they were actually jumped to
                // (returns are last so we know for sure if anyone jumped to it)
                if (!_labelDefined)
                {
                    // We don't even need to emit the "ret" because
                    // LambdaCompiler does that for us.
                    return;
                }

                // Otherwise, emit something like:
                // ret
                // <marked label>:
                // ldloc <value>
                _ilg.Emit(OpCodes.Ret);
            }
            else
            {
                // For the normal case, we emit:
                // stloc <value>
                // <marked label>:
                // ldloc <value>
                StoreValue();
            }
            MarkWithEmptyStack();
        }

        // Like Mark, but assumes the stack is empty
        internal void MarkWithEmptyStack()
        {
            _ilg.MarkLabel(Label);
            if (_value != null)
            {
                // We always read the value from a local, because we don't know
                // if there will be a "leave" instruction targeting it ("branch"
                // preserves its stack, but "leave" empties the stack)
                _ilg.Emit(OpCodes.Ldloc, _value);
            }
        }

        private void EnsureLabelAndValue()
        {
            if (!_labelDefined)
            {
                _labelDefined = true;
                _label = _ilg.DefineLabel();
                if (_node != null && _node.Type != typeof(void))
                {
                    _value = _ilg.DeclareLocal(_node.Type);
                }
            }
        }
    }

    internal enum LabelScopeKind
    {
        // any "statement like" node that can be jumped into
        Statement,

        // these correspond to the node of the same name
        Block,
        Switch,
        Lambda,
        Try,

        // these correspond to the part of the try block we're in
        Catch,
        Finally,
        Filter,

        // the catch-all value for any other expression type
        // (means we can't jump into it)
        Expression,
    }

    //
    // Tracks scoping information for LabelTargets. Logically corresponds to a
    // "label scope". Even though we have arbitrary goto support, we still need
    // to track what kinds of nodes that gotos are jumping through, both to
    // emit property IL ("leave" out of a try block), and for validation, and
    // to allow labels to be duplicated in the tree, as long as the jumps are
    // considered "up only" jumps.
    //
    // We create one of these for every Expression that can be jumped into, as
    // well as creating them for the first expression we can't jump into. The
    // "Kind" property indicates what kind of scope this is.
    //
    internal sealed class LabelScopeInfo
    {
        private Dictionary<LabelTarget, LabelInfo> _labels; // lazily allocated, we typically use this only once every 6th-7th block
        internal readonly LabelScopeKind Kind;
        internal readonly LabelScopeInfo Parent;

        internal LabelScopeInfo(LabelScopeInfo parent, LabelScopeKind kind)
        {
            Parent = parent;
            Kind = kind;
        }

        /// <summary>
        /// Returns true if we can jump into this node
        /// </summary>
        internal bool CanJumpInto
        {
            get
            {
                switch (Kind)
                {
                    case LabelScopeKind.Block:
                    case LabelScopeKind.Statement:
                    case LabelScopeKind.Switch:
                    case LabelScopeKind.Lambda:
                        return true;
                }
                return false;
            }
        }


        internal bool ContainsTarget(LabelTarget target)
        {
            if (_labels == null)
            {
                return false;
            }

            return _labels.ContainsKey(target);
        }

        internal bool TryGetLabelInfo(LabelTarget target, out LabelInfo info)
        {
            if (_labels == null)
            {
                info = null;
                return false;
            }

            return _labels.TryGetValue(target, out info);
        }

        internal void AddLabelInfo(LabelTarget target, LabelInfo info)
        {
            Debug.Assert(CanJumpInto);

            if (_labels == null)
            {
                _labels = new Dictionary<LabelTarget, LabelInfo>();
            }

            _labels.Add(target, info);
        }
    }
}<|MERGE_RESOLUTION|>--- conflicted
+++ resolved
@@ -1,21 +1,12 @@
 // Licensed to the .NET Foundation under one or more agreements.
 // The .NET Foundation licenses this file to you under the MIT license.
 // See the LICENSE file in the project root for more information.
-
-//#define TEST
 
 using System.Collections.Generic;
 using System.Diagnostics;
 using System.Dynamic.Utils;
 using System.Reflection.Emit;
 
-<<<<<<< HEAD
-#if TEST
-using ILGenerator = System.Reflection.Emit.IILGenerator;
-#endif
-
-=======
->>>>>>> 6d523750
 namespace System.Linq.Expressions.Compiler
 {
     /// <summary>
