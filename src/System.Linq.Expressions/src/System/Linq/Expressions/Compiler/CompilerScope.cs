// Licensed to the .NET Foundation under one or more agreements.
// The .NET Foundation licenses this file to you under the MIT license.
// See the LICENSE file in the project root for more information.

using System.Collections.Generic;
using System.Collections.ObjectModel;
using System.Diagnostics;
using System.Reflection;
using System.Reflection.Emit;
using System.Runtime.CompilerServices;
using System.Dynamic.Utils;
using static System.Linq.Expressions.CachedReflectionInfo;

namespace System.Linq.Expressions.Compiler
{
    [Flags]
    internal enum VariableStorageKind
    {
        Local = 0,
        Hoisted = 1,
        Quoted = 2,
    }

    /// <summary>
    /// CompilerScope is the data structure which the Compiler keeps information
    /// related to compiling scopes. It stores the following information:
    ///   1. Parent relationship (for resolving variables)
    ///   2. Information about hoisted variables
    ///   3. Information for resolving closures
    /// 
    /// Instances are produced by VariableBinder, which does a tree walk
    /// looking for scope nodes: LambdaExpression and BlockExpression.
    /// </summary>
    internal sealed partial class CompilerScope
    {
        /// <summary>
        /// parent scope, if any
        /// </summary>
        private CompilerScope _parent;

        /// <summary>
        /// The expression node for this scope
        /// Can be LambdaExpression, BlockExpression, or CatchBlock
        /// </summary>
        internal readonly object Node;

        /// <summary>
        /// True if this node corresponds to an IL method.
        /// Can only be true if the Node is a LambdaExpression.
        /// But inlined lambdas will have it set to false.
        /// </summary>
        internal readonly bool IsMethod;

        /// <summary>
        /// Does this scope (or any inner scope) close over variables from any
        /// parent scope?
        /// Populated by VariableBinder
        /// </summary>
        internal bool NeedsClosure;

        /// <summary>
        /// Variables defined in this scope, and whether they're hoisted or not
        /// Populated by VariableBinder
        /// </summary>
        internal readonly Dictionary<ParameterExpression, VariableStorageKind> Definitions = new Dictionary<ParameterExpression, VariableStorageKind>();

        /// <summary>
        /// Each variable referenced within this scope, and how often it was referenced
        /// Populated by VariableBinder
        /// </summary>
        internal Dictionary<ParameterExpression, int> ReferenceCount;

        /// <summary>
        /// Scopes whose variables were merged into this one
        /// 
        /// Created lazily as we create hundreds of compiler scopes w/o merging scopes when compiling rules.
        /// </summary>
        internal HashSet<BlockExpression> MergedScopes;

        /// <summary>
        /// The scope's hoisted locals, if any.
        /// Provides storage for variables that are referenced from nested lambdas
        /// </summary>
        private HoistedLocals _hoistedLocals;

        /// <summary>
        /// The closed over hoisted locals
        /// </summary>
        private HoistedLocals _closureHoistedLocals;

        /// <summary>
        /// Mutable dictionary that maps non-hoisted variables to either local
        /// slots or argument slots
        /// </summary>
        private readonly Dictionary<ParameterExpression, Storage> _locals = new Dictionary<ParameterExpression, Storage>();

        internal CompilerScope(object node, bool isMethod)
        {
            Node = node;
            IsMethod = isMethod;
            var variables = GetVariables(node);

            Definitions = new Dictionary<ParameterExpression, VariableStorageKind>(variables.Count);
            foreach (var v in variables)
            {
                Definitions.Add(v, VariableStorageKind.Local);
            }
        }

        /// <summary>
        /// This scope's hoisted locals, or the closed over locals, if any
        /// Equivalent to: _hoistedLocals ?? _closureHoistedLocals
        /// </summary>
        internal HoistedLocals NearestHoistedLocals
        {
            get { return _hoistedLocals ?? _closureHoistedLocals; }
        }

        /// <summary>
        /// Get the type of the closure containing hoisted locals, if any
        /// </summary>
        internal Type GetClosureType(CompilerScope parent)
        {
            return NeedsClosure ? parent.NearestHoistedLocals.SelfVariable.Type : null;
        }

        /// <summary>
        /// Called when entering a lambda/block. Performs all variable allocation
        /// needed, including creating hoisted locals and IL locals for accessing
        /// parent locals
        /// </summary>
        internal CompilerScope Enter(LambdaCompiler lc, CompilerScope parent)
        {
            SetParent(lc, parent);

            AllocateLocals(lc);

            if (IsMethod && _closureHoistedLocals != null)
            {
                EmitClosureAccess(lc, _closureHoistedLocals);
            }

            EmitNewHoistedLocals(lc);

            if (IsMethod)
            {
                EmitCachedVariables();
            }

            return this;
        }

        /// <summary>
        /// Frees unnamed locals, clears state associated with this compiler
        /// </summary>
        internal CompilerScope Exit()
        {
            // free scope's variables
            if (!IsMethod)
            {
                foreach (Storage storage in _locals.Values)
                {
                    storage.FreeLocal();
                }
            }

            // Clear state that is associated with this parent
            // (because the scope can be reused in another context)
            CompilerScope parent = _parent;
            _parent = null;
            _hoistedLocals = null;
            _closureHoistedLocals = null;
            _locals.Clear();

            return parent;
        }

        #region RuntimeVariablesExpression support

        internal void EmitVariableAccess(LambdaCompiler lc, ReadOnlyCollection<ParameterExpression> vars)
        {
            if (NearestHoistedLocals != null && vars.Count > 0)
            {
                // Find what array each variable is on & its index
                var indexes = new ArrayBuilder<long>(vars.Count);

                foreach (var variable in vars)
                {
                    // For each variable, find what array it's defined on
                    ulong parents = 0;
                    HoistedLocals locals = NearestHoistedLocals;
                    while (!locals.Indexes.ContainsKey(variable))
                    {
                        parents++;
                        locals = locals.Parent;
                        Debug.Assert(locals != null);
                    }

                    // combine the number of parents we walked, with the
                    // real index of variable to get the index to emit.
                    ulong index = (parents << 32) | (uint)locals.Indexes[variable];

                    indexes.Add((long)index);
                }

<<<<<<< HEAD
                if (indexes.Count > 0)
                {
                    EmitGet(NearestHoistedLocals.SelfVariable);
                    lc.EmitConstantArray(indexes.ToArray());
                    lc.IL.Emit(OpCodes.Call, RuntimeOps_CreateRuntimeVariables_IRuntimeVariables_Int64Array);
                    return;
                }
=======
                EmitGet(NearestHoistedLocals.SelfVariable);
                lc.EmitConstantArray(indexes.ToArray());
                lc.IL.Emit(OpCodes.Call, RuntimeOps_CreateRuntimeVariables_ObjectArray_Int64Array);
            }
            else
            {
                // No visible variables
                lc.IL.Emit(OpCodes.Call, RuntimeOps_CreateRuntimeVariables);
>>>>>>> c2c0d275
            }
        }

        #endregion

        #region Variable access

        /// <summary>
        /// Adds a new virtual variable corresponding to an IL local
        /// </summary>
        internal void AddLocal(LambdaCompiler gen, ParameterExpression variable)
        {
            _locals.Add(variable, new LocalStorage(gen, variable));
        }

        internal void EmitGet(ParameterExpression variable)
        {
            ResolveVariable(variable).EmitLoad();
        }

        internal void EmitSet(ParameterExpression variable)
        {
            ResolveVariable(variable).EmitStore();
        }

        internal void EmitAddressOf(ParameterExpression variable)
        {
            ResolveVariable(variable).EmitAddress();
        }

        private Storage ResolveVariable(ParameterExpression variable)
        {
            return ResolveVariable(variable, NearestHoistedLocals);
        }

        /// <summary>
        /// Resolve a local variable in this scope or a closed over scope
        /// Throws if the variable is undefined
        /// </summary>
        private Storage ResolveVariable(ParameterExpression variable, HoistedLocals hoistedLocals)
        {
            // Search IL locals and arguments, but only in this lambda
            for (CompilerScope s = this; s != null; s = s._parent)
            {
                Storage storage;
                if (s._locals.TryGetValue(variable, out storage))
                {
                    return storage;
                }

                // if this is a lambda, we're done
                if (s.IsMethod)
                {
                    break;
                }
            }

            // search hoisted locals
            for (HoistedLocals h = hoistedLocals; h != null; h = h.Parent)
            {
                int index;
                if (h.Indexes.TryGetValue(variable, out index))
                {
                    VariableStorageKind kind = h.GetStorageKind(variable);

                    if ((kind & VariableStorageKind.Quoted) != 0)
                    {
                        // closures containing StrongBox<T> slots are used for backwards compatibility
                        // when a variable is referenced in a Quote node; see EmitNewHoistedLocals for
                        // more information

                        return new ClosureBoxStorage(
                            ResolveVariable(h.SelfVariable, hoistedLocals),
                            index,
                            variable
                        );
                    }
                    else
                    {
                        return new ClosureStorage(
                            ResolveVariable(h.SelfVariable, hoistedLocals),
                            index,
                            variable
                        );
                    }
                }
            }

            //
            // If this is an unbound variable in the lambda, the error will be
            // thrown from VariableBinder. So an error here is generally caused
            // by an internal error, e.g. a scope was created but it bypassed
            // VariableBinder.
            //
            throw Error.UndefinedVariable(variable.Name, variable.Type, CurrentLambdaName);
        }

        #endregion

        private void SetParent(LambdaCompiler lc, CompilerScope parent)
        {
            Debug.Assert(_parent == null && parent != this);
            _parent = parent;

            if (NeedsClosure && _parent != null)
            {
                _closureHoistedLocals = _parent.NearestHoistedLocals;
            }

            var hoistedVars = GetVariables().Where(p => (Definitions[p] & VariableStorageKind.Hoisted) != 0).ToReadOnly();

            if (hoistedVars.Count > 0)
            {
                _hoistedLocals = new HoistedLocals(_closureHoistedLocals, hoistedVars, Definitions);
                AddLocal(lc, _hoistedLocals.SelfVariable);
            }
        }

        // Emits creation of the hoisted local storage
        private void EmitNewHoistedLocals(LambdaCompiler lc)
        {
            if (_hoistedLocals == null)
            {
                return;
            }

            // create the storage
            Type closureType = _hoistedLocals.SelfVariable.Type;
            lc.IL.EmitNew(closureType.GetConstructor(Type.EmptyTypes));

            // initialize all slots
            int i = 0;
            foreach (ParameterExpression v in _hoistedLocals.Variables)
            {
                FieldInfo field = closureType.GetField("Item" + ++i);

                // strong boxes are still used in case the variable is reference from a Quote
                // node; in that case, RuntimeOps.Quote rewrites the reference to the variable
                // into Field(Constant(box), "Value") which we want to retain for compatibility

                VariableStorageKind storage = _hoistedLocals.GetStorageKind(v);
                Type boxType = null;
                if ((storage & VariableStorageKind.Quoted) != 0)
                {
                    boxType = typeof(StrongBox<>).MakeGenericType(v.Type);
                }

                if (IsMethod && lc.Parameters.Contains(v))
                {
                    lc.IL.Emit(OpCodes.Dup);

                    // storage.ItemN = argument;
                    int index = lc.Parameters.IndexOf(v);
                    lc.EmitLambdaArgument(index);

                    if (boxType != null)
                    {
                        // storage.ItemN = new StrongBox<T>(argument);
                        lc.IL.Emit(OpCodes.Newobj, boxType.GetConstructor(new Type[] { v.Type }));
                    }
                }
                else if (v == _hoistedLocals.ParentVariable)
                {
                    lc.IL.Emit(OpCodes.Dup);

                    // storage.ItemN = closure.Locals;
                    ResolveVariable(v, _closureHoistedLocals).EmitLoad();

                    if (boxType != null)
                    {
                        // storage.ItemN = new StrongBox<T>(closure.Locals);
                        lc.IL.Emit(OpCodes.Newobj, boxType.GetConstructor(new Type[] { v.Type }));
                    }
                }
                else
                {
                    if (boxType != null)
                    {
                        lc.IL.Emit(OpCodes.Dup);

                        // storage.ItemN = new StrongBox<T>();
                        lc.IL.Emit(OpCodes.Newobj, boxType.GetConstructor(Type.EmptyTypes));
                    }
                    else
                    {
                        continue;
                    }
                }

                // if we want to cache this into a local, do it now
                if (boxType != null && ShouldCache(v))
                {
                    lc.IL.Emit(OpCodes.Dup);
                    CacheBoxToLocal(lc, v);
                }

                lc.IL.Emit(OpCodes.Stfld, field);
            }

            // store it
            EmitSet(_hoistedLocals.SelfVariable);
        }

        // If hoisted variables are referenced "enough", we cache the
        // StrongBox<T> in an IL local, which saves an array index and a cast
        // when we go to look it up later
        private void EmitCachedVariables()
        {
            if (ReferenceCount == null)
            {
                return;
            }

            foreach (var refCount in ReferenceCount)
            {
                if (ShouldCache(refCount.Key, refCount.Value))
                {
                    // closures containing StrongBox<T> slots are used for backwards compatibility
                    // when a variable is referenced in a Quote node; see EmitNewHoistedLocals for
                    // more information

                    var storage = ResolveVariable(refCount.Key) as ClosureBoxStorage;
                    if (storage != null)
                    {
                        storage.EmitLoadBox();
                        CacheBoxToLocal(storage.Compiler, refCount.Key);
                    }
                }
            }
        }

        private bool ShouldCache(ParameterExpression v, int refCount)
        {
            // This caching is too aggressive in the face of conditionals and
            // switch. Also, it is too conservative for variables used inside
            // of loops.
            return refCount > 2 && !_locals.ContainsKey(v);
        }

        private bool ShouldCache(ParameterExpression v)
        {
            if (ReferenceCount == null)
            {
                return false;
            }

            int refCount;
            return ReferenceCount.TryGetValue(v, out refCount) && ShouldCache(v, refCount);
        }

        private void CacheBoxToLocal(LambdaCompiler lc, ParameterExpression v)
        {
            Debug.Assert(ShouldCache(v) && !_locals.ContainsKey(v));
            var local = new LocalBoxStorage(lc, v);
            local.EmitStoreBox();
            _locals.Add(v, local);
        }

        // Creates IL locals for accessing closures
        private void EmitClosureAccess(LambdaCompiler lc, HoistedLocals locals)
        {
            if (locals == null)
            {
                return;
            }

            EmitClosureToVariable(lc, locals);

            while ((locals = locals.Parent) != null)
            {
                var v = locals.SelfVariable;
                var local = new LocalStorage(lc, v);
                local.EmitStore(ResolveVariable(v));
                _locals.Add(v, local);
            }
        }

        private void EmitClosureToVariable(LambdaCompiler lc, HoistedLocals locals)
        {
            lc.EmitLocalsStorage();
            AddLocal(lc, locals.SelfVariable);
            EmitSet(locals.SelfVariable);
        }

        // Allocates slots for IL locals or IL arguments
        private void AllocateLocals(LambdaCompiler lc)
        {
            foreach (ParameterExpression v in GetVariables())
            {
                if (Definitions[v] == VariableStorageKind.Local)
                {
                    //
                    // If v is in lc.Parameters, it is a parameter.
                    // Otherwise, it is a local variable.
                    //
                    // Also, for inlined lambdas we'll create a local, which
                    // is possibly a byref local if the parameter is byref.
                    //
                    Storage s;
                    if (IsMethod && lc.Parameters.Contains(v))
                    {
                        s = new ArgumentStorage(lc, v);
                    }
                    else
                    {
                        s = new LocalStorage(lc, v);
                    }
                    _locals.Add(v, s);
                }
            }
        }

        private IEnumerable<ParameterExpression> GetVariables() =>
            MergedScopes == null ? GetVariables(Node) : GetVariablesIncludingMerged();

        private IEnumerable<ParameterExpression> GetVariablesIncludingMerged()
        {
            foreach (ParameterExpression param in GetVariables(Node))
            {
                yield return param;
            }

            foreach (var scope in MergedScopes)
            {
                foreach (ParameterExpression param in scope.Variables)
                {
                    yield return param;
                }
            }
        }

        private static IList<ParameterExpression> GetVariables(object scope)
        {
            var lambda = scope as LambdaExpression;
            if (lambda != null)
            {
                return lambda.Parameters;
            }
            var block = scope as BlockExpression;
            if (block != null)
            {
                return block.Variables;
            }
            return new[] { ((CatchBlock)scope).Variable };
        }

        private string CurrentLambdaName
        {
            get
            {
                CompilerScope s = this;
                while (s != null)
                {
                    var lambda = s.Node as LambdaExpression;
                    if (lambda != null)
                    {
                        return lambda.Name;
                    }
                    s = s._parent;
                }
                throw ContractUtils.Unreachable;
            }
        }
    }
}<|MERGE_RESOLUTION|>--- conflicted
+++ resolved
@@ -203,24 +203,14 @@
                     indexes.Add((long)index);
                 }
 
-<<<<<<< HEAD
-                if (indexes.Count > 0)
-                {
-                    EmitGet(NearestHoistedLocals.SelfVariable);
-                    lc.EmitConstantArray(indexes.ToArray());
-                    lc.IL.Emit(OpCodes.Call, RuntimeOps_CreateRuntimeVariables_IRuntimeVariables_Int64Array);
-                    return;
-                }
-=======
                 EmitGet(NearestHoistedLocals.SelfVariable);
                 lc.EmitConstantArray(indexes.ToArray());
-                lc.IL.Emit(OpCodes.Call, RuntimeOps_CreateRuntimeVariables_ObjectArray_Int64Array);
+                lc.IL.Emit(OpCodes.Call, RuntimeOps_CreateRuntimeVariables_IRuntimeVariables_Int64Array);
             }
             else
             {
                 // No visible variables
                 lc.IL.Emit(OpCodes.Call, RuntimeOps_CreateRuntimeVariables);
->>>>>>> c2c0d275
             }
         }
 
