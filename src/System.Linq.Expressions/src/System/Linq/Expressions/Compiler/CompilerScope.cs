--- conflicted
+++ resolved
@@ -207,11 +207,7 @@
                 {
                     EmitGet(NearestHoistedLocals.SelfVariable);
                     lc.EmitConstantArray(indexes.ToArray());
-<<<<<<< HEAD
-                    lc.IL.Emit(OpCodes.Call, typeof(RuntimeOps).GetMethod("CreateRuntimeVariables", new[] { typeof(IRuntimeVariables), typeof(long[]) }));
-=======
-                    lc.IL.Emit(OpCodes.Call, RuntimeOps_CreateRuntimeVariables_ObjectArray_Int64Array);
->>>>>>> c0a5b0bb
+                    lc.IL.Emit(OpCodes.Call, RuntimeOps_CreateRuntimeVariables_IRuntimeVariables_Int64Array);
                     return;
                 }
             }
@@ -497,12 +493,7 @@
 
         private void EmitClosureToVariable(LambdaCompiler lc, HoistedLocals locals)
         {
-<<<<<<< HEAD
             lc.EmitLocalsStorage();
-=======
-            lc.EmitClosureArgument();
-            lc.IL.Emit(OpCodes.Ldfld, Closure_Locals);
->>>>>>> c0a5b0bb
             AddLocal(lc, locals.SelfVariable);
             EmitSet(locals.SelfVariable);
         }
