// Licensed to the .NET Foundation under one or more agreements.
// The .NET Foundation licenses this file to you under the MIT license.
// See the LICENSE file in the project root for more information.

using System.Collections.Generic;
using System.Collections.ObjectModel;
using System.Diagnostics;
using System.Reflection;
using System.Reflection.Emit;
using System.Runtime.CompilerServices;
using System.Dynamic.Utils;
using static System.Linq.Expressions.CachedReflectionInfo;

namespace System.Linq.Expressions.Compiler
{
    [Flags]
    internal enum VariableStorageKind
    {
        Local = 0,
        Hoisted = 1,
        Quoted = 2,
    }

    /// <summary>
    /// CompilerScope is the data structure which the Compiler keeps information
    /// related to compiling scopes. It stores the following information:
    ///   1. Parent relationship (for resolving variables)
    ///   2. Information about hoisted variables
    ///   3. Information for resolving closures
    /// 
    /// Instances are produced by VariableBinder, which does a tree walk
    /// looking for scope nodes: LambdaExpression and BlockExpression.
    /// </summary>
    internal sealed partial class CompilerScope
    {
        /// <summary>
        /// parent scope, if any
        /// </summary>
        private CompilerScope _parent;

        /// <summary>
        /// The expression node for this scope
        /// Can be LambdaExpression, BlockExpression, or CatchBlock
        /// </summary>
        internal readonly object Node;

        /// <summary>
        /// True if this node corresponds to an IL method.
        /// Can only be true if the Node is a LambdaExpression.
        /// But inlined lambdas will have it set to false.
        /// </summary>
        internal readonly bool IsMethod;

        /// <summary>
        /// Does this scope (or any inner scope) close over variables from any
        /// parent scope?
        /// Populated by VariableBinder
        /// </summary>
        internal bool NeedsClosure;

        /// <summary>
        /// Variables defined in this scope, and whether they're hoisted or not
        /// Populated by VariableBinder
        /// </summary>
        internal readonly Dictionary<ParameterExpression, VariableStorageKind> Definitions = new Dictionary<ParameterExpression, VariableStorageKind>();

        /// <summary>
        /// Each variable referenced within this scope, and how often it was referenced
        /// Populated by VariableBinder
        /// </summary>
        internal Dictionary<ParameterExpression, int> ReferenceCount;

        /// <summary>
        /// Scopes whose variables were merged into this one
        /// 
        /// Created lazily as we create hundreds of compiler scopes w/o merging scopes when compiling rules.
        /// </summary>
        internal HashSet<BlockExpression> MergedScopes;

        /// <summary>
        /// The scope's hoisted locals, if any.
        /// Provides storage for variables that are referenced from nested lambdas
        /// </summary>
        private HoistedLocals _hoistedLocals;

        /// <summary>
        /// The closed over hoisted locals
        /// </summary>
        private HoistedLocals _closureHoistedLocals;

        /// <summary>
        /// Mutable dictionary that maps non-hoisted variables to either local
        /// slots or argument slots
        /// </summary>
        private readonly Dictionary<ParameterExpression, Storage> _locals = new Dictionary<ParameterExpression, Storage>();

        internal CompilerScope(object node, bool isMethod)
        {
            Node = node;
            IsMethod = isMethod;
            IReadOnlyList<ParameterExpression> variables = GetVariables(node);

            Definitions = new Dictionary<ParameterExpression, VariableStorageKind>(variables.Count);
            foreach (ParameterExpression v in variables)
            {
                Definitions.Add(v, VariableStorageKind.Local);
            }
        }

        /// <summary>
        /// This scope's hoisted locals, or the closed over locals, if any
        /// Equivalent to: _hoistedLocals ?? _closureHoistedLocals
        /// </summary>
        internal HoistedLocals NearestHoistedLocals
        {
            get { return _hoistedLocals ?? _closureHoistedLocals; }
        }

        /// <summary>
        /// Get the type of the closure containing hoisted locals, if any
        /// </summary>
        internal Type GetClosureType(CompilerScope parent)
        {
            return NeedsClosure ? parent.NearestHoistedLocals.SelfVariable.Type : null;
        }

        /// <summary>
        /// Called when entering a lambda/block. Performs all variable allocation
        /// needed, including creating hoisted locals and IL locals for accessing
        /// parent locals
        /// </summary>
        internal CompilerScope Enter(LambdaCompiler lc, CompilerScope parent)
        {
            SetParent(lc, parent);

            AllocateLocals(lc);

            if (IsMethod && _closureHoistedLocals != null)
            {
                EmitClosureAccess(lc, _closureHoistedLocals);
            }

            EmitNewHoistedLocals(lc);

            if (IsMethod)
            {
                EmitCachedVariables();
            }

            return this;
        }

        /// <summary>
        /// Frees unnamed locals, clears state associated with this compiler
        /// </summary>
        internal CompilerScope Exit()
        {
            // free scope's variables
            if (!IsMethod)
            {
                foreach (Storage storage in _locals.Values)
                {
                    storage.FreeLocal();
                }
            }

            // Clear state that is associated with this parent
            // (because the scope can be reused in another context)
            CompilerScope parent = _parent;
            _parent = null;
            _hoistedLocals = null;
            _closureHoistedLocals = null;
            _locals.Clear();

            return parent;
        }

        #region RuntimeVariablesExpression support

        internal void EmitVariableAccess(LambdaCompiler lc, ReadOnlyCollection<ParameterExpression> vars)
        {
            if (NearestHoistedLocals != null && vars.Count > 0)
            {
                // Find what array each variable is on & its index
                var indexes = new ArrayBuilder<long>(vars.Count);

                foreach (ParameterExpression variable in vars)
                {
                    // For each variable, find what array it's defined on
                    ulong parents = 0;
                    HoistedLocals locals = NearestHoistedLocals;
                    while (!locals.Indexes.ContainsKey(variable))
                    {
                        parents++;
                        locals = locals.Parent;
                        Debug.Assert(locals != null);
                    }

                    // combine the number of parents we walked, with the
                    // real index of variable to get the index to emit.
                    ulong index = (parents << 32) | (uint)locals.Indexes[variable];

                    indexes.UncheckedAdd((long)index);
                }

                EmitGet(NearestHoistedLocals.SelfVariable);
                lc.EmitConstantArray(indexes.ToArray());
                lc.IL.Emit(OpCodes.Call, RuntimeOps_CreateRuntimeVariables_IRuntimeVariables_Int64Array);
            }
            else
            {
                // No visible variables
                lc.IL.Emit(OpCodes.Call, RuntimeOps_CreateRuntimeVariables);
            }
        }

        #endregion

        #region Variable access

        /// <summary>
        /// Adds a new virtual variable corresponding to an IL local
        /// </summary>
        internal void AddLocal(LambdaCompiler gen, ParameterExpression variable)
        {
            _locals.Add(variable, new LocalStorage(gen, variable));
        }

        internal void EmitGet(ParameterExpression variable)
        {
            ResolveVariable(variable).EmitLoad();
        }

        internal void EmitSet(ParameterExpression variable)
        {
            ResolveVariable(variable).EmitStore();
        }

        internal void EmitAddressOf(ParameterExpression variable)
        {
            ResolveVariable(variable).EmitAddress();
        }

        private Storage ResolveVariable(ParameterExpression variable)
        {
            return ResolveVariable(variable, NearestHoistedLocals);
        }

        /// <summary>
        /// Resolve a local variable in this scope or a closed over scope
        /// Throws if the variable is undefined
        /// </summary>
        private Storage ResolveVariable(ParameterExpression variable, HoistedLocals hoistedLocals)
        {
            // Search IL locals and arguments, but only in this lambda
            for (CompilerScope s = this; s != null; s = s._parent)
            {
                Storage storage;
                if (s._locals.TryGetValue(variable, out storage))
                {
                    return storage;
                }

                // if this is a lambda, we're done
                if (s.IsMethod)
                {
                    break;
                }
            }

            // search hoisted locals
            for (HoistedLocals h = hoistedLocals; h != null; h = h.Parent)
            {
                int index;
                if (h.Indexes.TryGetValue(variable, out index))
                {
                    VariableStorageKind kind = h.GetStorageKind(variable);

                    if ((kind & VariableStorageKind.Quoted) != 0)
                    {
                        // closures containing StrongBox<T> slots are used for backwards compatibility
                        // when a variable is referenced in a Quote node; see EmitNewHoistedLocals for
                        // more information

                        return new ClosureBoxStorage(
                            ResolveVariable(h.SelfVariable, hoistedLocals),
                            index,
                            variable
                        );
                    }
                    else
                    {
                        return new ClosureStorage(
                            ResolveVariable(h.SelfVariable, hoistedLocals),
                            index,
                            variable
                        );
                    }
                }
            }

            //
            // If this is an unbound variable in the lambda, the error will be
            // thrown from VariableBinder. So an error here is generally caused
            // by an internal error, e.g. a scope was created but it bypassed
            // VariableBinder.
            //
            throw Error.UndefinedVariable(variable.Name, variable.Type, CurrentLambdaName);
        }

        #endregion

        private void SetParent(LambdaCompiler lc, CompilerScope parent)
        {
            Debug.Assert(_parent == null && parent != this);
            _parent = parent;

            if (NeedsClosure && _parent != null)
            {
                _closureHoistedLocals = _parent.NearestHoistedLocals;
            }

<<<<<<< HEAD
            var hoistedVars = GetVariables().Where(p => (Definitions[p] & VariableStorageKind.Hoisted) != 0).ToReadOnly();
=======
            ReadOnlyCollection<ParameterExpression> hoistedVars = GetVariables().Where(p => Definitions[p] == VariableStorageKind.Hoisted).ToReadOnly();
>>>>>>> 6d523750

            if (hoistedVars.Count > 0)
            {
                _hoistedLocals = new HoistedLocals(_closureHoistedLocals, hoistedVars, Definitions);
                AddLocal(lc, _hoistedLocals.SelfVariable);
            }
        }

        // Emits creation of the hoisted local storage
        private void EmitNewHoistedLocals(LambdaCompiler lc)
        {
            if (_hoistedLocals == null)
            {
                return;
            }

            // create the storage
            Type closureType = _hoistedLocals.SelfVariable.Type;
            lc.IL.EmitNew(closureType.GetConstructor(Type.EmptyTypes));

            // initialize all slots
            int i = 0;
            foreach (ParameterExpression v in _hoistedLocals.Variables)
            {
                FieldInfo field = closureType.GetField("Item" + ++i);

                // strong boxes are still used in case the variable is reference from a Quote
                // node; in that case, RuntimeOps.Quote rewrites the reference to the variable
                // into Field(Constant(box), "Value") which we want to retain for compatibility

                VariableStorageKind storage = _hoistedLocals.GetStorageKind(v);
                Type boxType = null;
                if ((storage & VariableStorageKind.Quoted) != 0)
                {
                    boxType = typeof(StrongBox<>).MakeGenericType(v.Type);
                }

                if (IsMethod && lc.Parameters.Contains(v))
                {
                    lc.IL.Emit(OpCodes.Dup);

                    // storage.ItemN = argument;
                    int index = lc.Parameters.IndexOf(v);
                    lc.EmitLambdaArgument(index);

                    if (boxType != null)
                    {
                        // storage.ItemN = new StrongBox<T>(argument);
                        lc.IL.Emit(OpCodes.Newobj, boxType.GetConstructor(new Type[] { v.Type }));
                    }
                }
                else if (v == _hoistedLocals.ParentVariable)
                {
                    lc.IL.Emit(OpCodes.Dup);

                    // storage.ItemN = closure.Locals;
                    ResolveVariable(v, _closureHoistedLocals).EmitLoad();

                    if (boxType != null)
                    {
                        // storage.ItemN = new StrongBox<T>(closure.Locals);
                        lc.IL.Emit(OpCodes.Newobj, boxType.GetConstructor(new Type[] { v.Type }));
                    }
                }
                else
                {
                    if (boxType != null)
                    {
                        lc.IL.Emit(OpCodes.Dup);

                        // storage.ItemN = new StrongBox<T>();
                        lc.IL.Emit(OpCodes.Newobj, boxType.GetConstructor(Type.EmptyTypes));
                    }
                    else
                    {
                        continue;
                    }
                }

                // if we want to cache this into a local, do it now
                if (boxType != null && ShouldCache(v))
                {
                    lc.IL.Emit(OpCodes.Dup);
                    CacheBoxToLocal(lc, v);
                }

                lc.IL.Emit(OpCodes.Stfld, field);
            }

            // store it
            EmitSet(_hoistedLocals.SelfVariable);
        }

        // If hoisted variables are referenced "enough", we cache the
        // StrongBox<T> in an IL local, which saves an array index and a cast
        // when we go to look it up later
        private void EmitCachedVariables()
        {
            if (ReferenceCount == null)
            {
                return;
            }

            foreach (KeyValuePair<ParameterExpression, int> refCount in ReferenceCount)
            {
                if (ShouldCache(refCount.Key, refCount.Value))
                {
                    // closures containing StrongBox<T> slots are used for backwards compatibility
                    // when a variable is referenced in a Quote node; see EmitNewHoistedLocals for
                    // more information

                    var storage = ResolveVariable(refCount.Key) as ClosureBoxStorage;
                    if (storage != null)
                    {
                        storage.EmitLoadBox();
                        CacheBoxToLocal(storage.Compiler, refCount.Key);
                    }
                }
            }
        }

        private bool ShouldCache(ParameterExpression v, int refCount)
        {
            // This caching is too aggressive in the face of conditionals and
            // switch. Also, it is too conservative for variables used inside
            // of loops.
            return refCount > 2 && !_locals.ContainsKey(v);
        }

        private bool ShouldCache(ParameterExpression v)
        {
            if (ReferenceCount == null)
            {
                return false;
            }

            int refCount;
            return ReferenceCount.TryGetValue(v, out refCount) && ShouldCache(v, refCount);
        }

        private void CacheBoxToLocal(LambdaCompiler lc, ParameterExpression v)
        {
            Debug.Assert(ShouldCache(v) && !_locals.ContainsKey(v));
            var local = new LocalBoxStorage(lc, v);
            local.EmitStoreBox();
            _locals.Add(v, local);
        }

        // Creates IL locals for accessing closures
        private void EmitClosureAccess(LambdaCompiler lc, HoistedLocals locals)
        {
            if (locals == null)
            {
                return;
            }

            EmitClosureToVariable(lc, locals);

            while ((locals = locals.Parent) != null)
            {
                ParameterExpression v = locals.SelfVariable;
                var local = new LocalStorage(lc, v);
                local.EmitStore(ResolveVariable(v));
                _locals.Add(v, local);
            }
        }

        private void EmitClosureToVariable(LambdaCompiler lc, HoistedLocals locals)
        {
            lc.EmitLocalsStorage();
            AddLocal(lc, locals.SelfVariable);
            EmitSet(locals.SelfVariable);
        }

        // Allocates slots for IL locals or IL arguments
        private void AllocateLocals(LambdaCompiler lc)
        {
            foreach (ParameterExpression v in GetVariables())
            {
                if (Definitions[v] == VariableStorageKind.Local)
                {
                    //
                    // If v is in lc.Parameters, it is a parameter.
                    // Otherwise, it is a local variable.
                    //
                    // Also, for inlined lambdas we'll create a local, which
                    // is possibly a byref local if the parameter is byref.
                    //
                    Storage s;
                    if (IsMethod && lc.Parameters.Contains(v))
                    {
                        s = new ArgumentStorage(lc, v);
                    }
                    else
                    {
                        s = new LocalStorage(lc, v);
                    }
                    _locals.Add(v, s);
                }
            }
        }

        private IEnumerable<ParameterExpression> GetVariables() =>
            MergedScopes == null ? GetVariables(Node) : GetVariablesIncludingMerged();

        private IEnumerable<ParameterExpression> GetVariablesIncludingMerged()
        {
            foreach (ParameterExpression param in GetVariables(Node))
            {
                yield return param;
            }

            foreach (BlockExpression scope in MergedScopes)
            {
                foreach (ParameterExpression param in scope.Variables)
                {
                    yield return param;
                }
            }
        }

        private static IReadOnlyList<ParameterExpression> GetVariables(object scope)
        {
            var lambda = scope as LambdaExpression;
            if (lambda != null)
            {
                return lambda.Parameters;
            }
            var block = scope as BlockExpression;
            if (block != null)
            {
                return block.Variables;
            }
            return new[] { ((CatchBlock)scope).Variable };
        }

        private string CurrentLambdaName
        {
            get
            {
                CompilerScope s = this;
                while (s != null)
                {
                    var lambda = s.Node as LambdaExpression;
                    if (lambda != null)
                    {
                        return lambda.Name;
                    }
                    s = s._parent;
                }
                throw ContractUtils.Unreachable;
            }
        }
    }
}<|MERGE_RESOLUTION|>--- conflicted
+++ resolved
@@ -320,11 +320,7 @@
                 _closureHoistedLocals = _parent.NearestHoistedLocals;
             }
 
-<<<<<<< HEAD
-            var hoistedVars = GetVariables().Where(p => (Definitions[p] & VariableStorageKind.Hoisted) != 0).ToReadOnly();
-=======
-            ReadOnlyCollection<ParameterExpression> hoistedVars = GetVariables().Where(p => Definitions[p] == VariableStorageKind.Hoisted).ToReadOnly();
->>>>>>> 6d523750
+            ReadOnlyCollection<ParameterExpression> hoistedVars = GetVariables().Where(p => (Definitions[p] & VariableStorageKind.Hoisted) != 0).ToReadOnly();
 
             if (hoistedVars.Count > 0)
             {
