--- conflicted
+++ resolved
@@ -362,14 +362,9 @@
                 int index;
                 if (IsMethod && (index = lc.Parameters.IndexOf(v)) >= 0)
                 {
-<<<<<<< HEAD
                     lc.IL.Emit(OpCodes.Dup);
 
                     // storage.ItemN = argument;
-                    int index = lc.Parameters.IndexOf(v);
-=======
-                    // array[i] = new StrongBox<T>(argument);
->>>>>>> dabc6aba
                     lc.EmitLambdaArgument(index);
 
                     if (boxType != null)
