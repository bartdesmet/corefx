// Licensed to the .NET Foundation under one or more agreements.
// The .NET Foundation licenses this file to you under the MIT license.
// See the LICENSE file in the project root for more information.

using System.Collections.Generic;
using System.Diagnostics;
using System.Reflection;
using System.Reflection.Emit;
using System.Runtime.CompilerServices;
using System.Dynamic.Utils;
using static System.Linq.Expressions.CachedReflectionInfo;

namespace System.Linq.Expressions.Compiler
{
    /// <summary>
    /// This type tracks "runtime" constants--live objects that appear in
    /// ConstantExpression nodes and must be bound to the delegate.
    /// </summary>
    internal sealed class BoundConstants
    {
        /// <summary>
        /// Constants can emit themselves as different types
        /// For caching purposes, we need to treat each distinct Type as a
        /// separate thing to cache. (If we have to cast it on the way out, it
        /// ends up using a JIT temp and defeats the purpose of caching the
        /// value in a local)
        /// </summary>
        private struct TypedConstant : IEquatable<TypedConstant>
        {
            internal readonly object Value;
            internal readonly Type Type;

            internal TypedConstant(object value, Type type)
            {
                Value = value;
                Type = type;
            }

            public override int GetHashCode()
            {
                return RuntimeHelpers.GetHashCode(Value) ^ Type.GetHashCode();
            }
            public bool Equals(TypedConstant other)
            {
                return object.ReferenceEquals(Value, other.Value) && Type.Equals(other.Type);
            }
            [System.Diagnostics.CodeAnalysis.SuppressMessage("Microsoft.Usage", "CA2231:OverloadOperatorEqualsOnOverridingValueTypeEquals")]
            public override bool Equals(object obj)
            {
                return (obj is TypedConstant) && Equals((TypedConstant)obj);
            }
        }

        /// <summary>
        /// The list of constants in the order they appear in the constant array
        /// </summary>
        private readonly List<object> _values = new List<object>();

        /// <summary>
        /// The list of types of constants in the order they appear in the constant array
        /// </summary>
        private readonly List<Type> _types = new List<Type>();

        /// <summary>
        /// The index of each constant in the constant array
        /// </summary>
        private readonly Dictionary<object, int> _indexes = new Dictionary<object, int>(ReferenceEqualityComparer<object>.Instance);

        /// <summary>
        /// Each constant referenced within this lambda, and how often it was referenced
        /// </summary>
        private readonly Dictionary<TypedConstant, int> _references = new Dictionary<TypedConstant, int>();

        /// <summary>
        /// IL locals for storing frequently used constants
        /// </summary>
        private readonly Dictionary<TypedConstant, LocalBuilder> _cache = new Dictionary<TypedConstant, LocalBuilder>();

        /// <summary>
        /// Holds indexes for allocated slots by type
        /// </summary>
        private readonly KeyedQueue<Type, int> _slotIndexes = new KeyedQueue<Type, int>();

        /// <summary>
        /// The type of the storage for the constants
        /// </summary>
        private Type _constantsType;

        /// <summary>
        /// Gets the number of live constants
        /// </summary>
        internal int Count
        {
            get { return _values.Count; }
        }

        /// <summary>
        /// Called by LambdaCompiler to get an object holding all the live constants
        /// for use by the top-level or inner delegates; returns null if no live
        /// constants are kept
        /// </summary>
        internal object ToObject()
        {
            var type = GetConstantsType();

            if (type == null)
            {
                return null;
            }

            var obj = (IRuntimeVariables)Activator.CreateInstance(type);

            for (var i = 0; i < Count; i++)
            {
                obj[i] = _values[i];
            }

            return obj;
        }

        /// <summary>
        /// Called by LambdaCompiler to construct the environment. Gets the type
        /// of the object holding the live constants; returns null if no live
        /// constants are kept
        /// </summary>
        internal Type GetConstantsType()
        {
            if (_constantsType == null && _types.Count > 0)
            {
                _constantsType = DelegateHelpers.GetClosureType(_types.ToArray());
            }

            return _constantsType;
        }

        /// <summary>
        /// Called by VariableBinder. Adds the constant to the list (if needed)
        /// and increases the reference count by one
        /// </summary>
        internal void AddReference(object value, Type type)
        {
            Debug.Assert(_constantsType == null);

            if (!_indexes.ContainsKey(value))
            {
                _indexes.Add(value, _values.Count);
                _values.Add(value);
                _types.Add(type);
            }
            Helpers.IncrementCount(new TypedConstant(value, type), _references);
        }

        /// <summary>
        /// Called by VariableBinder. Adds a storage slot type to the list
        /// and increases the reference count by one
        /// </summary>
        internal void Allocate(Type type)
        {
            Debug.Assert(_constantsType == null);

            var index = _values.Count;

            _values.Add(null);
            _types.Add(type);

            _slotIndexes.Enqueue(type, index);
        }

        /// <summary>
        /// Emits a live object as a constant
        /// </summary>
        internal void EmitConstant(LambdaCompiler lc, object value, Type type)
        {
            Debug.Assert(!ILGen.CanEmitConstant(value, type));

#if FEATURE_COMPILE_TO_METHODBUILDER
            if (!lc.CanEmitBoundConstants)
            {
                throw Error.CannotCompileConstant(value);
            }
#endif

            LocalBuilder local;
            if (_cache.TryGetValue(new TypedConstant(value, type), out local))
            {
                lc.IL.Emit(OpCodes.Ldloc, local);
                return;
            }

            lc.EmitConstantsStorage();
            EmitConstantFromStorage(lc, value, type);
        }

        /// <summary>
        /// Emit code to cache frequently used constants into IL locals,
        /// instead of pulling them out of the array each time
        /// </summary>
        internal void EmitCacheConstants(LambdaCompiler lc)
        {
            int count = 0;
            foreach (var reference in _references)
            {
#if FEATURE_COMPILE_TO_METHODBUILDER
                if (!lc.CanEmitBoundConstants)
                {
                    throw Error.CannotCompileConstant(reference.Key.Value);
                }
#endif

                if (ShouldCache(reference.Value))
                {
                    count++;
                }
            }
            if (count == 0)
            {
                return;
            }

            lc.EmitConstantsStorage();

            // The same lambda can be in multiple places in the tree, so we
            // need to clear any locals from last time.
            _cache.Clear();

            foreach (var reference in _references)
            {
                if (ShouldCache(reference.Value))
                {
                    if (--count > 0)
                    {
                        // Dup array to keep it on the stack
                        lc.IL.Emit(OpCodes.Dup);
                    }
                    LocalBuilder local = lc.IL.DeclareLocal(reference.Key.Type);
                    EmitConstantFromStorage(lc, reference.Key.Value, local.LocalType);
                    lc.IL.Emit(OpCodes.Stloc, local);
                    _cache.Add(reference.Key, local);
                }
            }
        }

        private static bool ShouldCache(int refCount)
        {
            // This caching is too aggressive in the face of conditionals and
            // switch. Also, it is too conservative for variables used inside
            // of loops.
            return refCount > 2;
        }

<<<<<<< HEAD
        private void EmitConstantFromStorage(LambdaCompiler lc, object value, Type type)
=======
        private static void EmitConstantsArray(LambdaCompiler lc)
        {
#if FEATURE_COMPILE_TO_METHODBUILDER
            Debug.Assert(lc.CanEmitBoundConstants); // this should've been checked already
#endif

            lc.EmitClosureArgument();
            lc.IL.Emit(OpCodes.Ldfld, Closure_Constants);
        }

        private void EmitConstantFromArray(LambdaCompiler lc, object value, Type type)
>>>>>>> c0a5b0bb
        {
            int index;
            if (!_indexes.TryGetValue(value, out index))
            {
                if (_slotIndexes.TryDequeue(type, out index))
                {
                    _values[index] = value;
                }
                else
                {
                    // This indicates an internal error, e.g. where LambdaCompiler
                    // emits live constants which are not accounted for in the
                    // ConstantAllocator rewrite.
                    throw ContractUtils.Unreachable;
                }
            }

            FieldInfo field = GetConstantsType().GetField("Item" + (index + 1));

            lc.IL.Emit(OpCodes.Ldfld, field);
            lc.IL.EmitConvertToType(field.FieldType, type, false);
        }
    }
}<|MERGE_RESOLUTION|>--- conflicted
+++ resolved
@@ -248,22 +248,11 @@
             return refCount > 2;
         }
 
-<<<<<<< HEAD
         private void EmitConstantFromStorage(LambdaCompiler lc, object value, Type type)
-=======
-        private static void EmitConstantsArray(LambdaCompiler lc)
         {
 #if FEATURE_COMPILE_TO_METHODBUILDER
             Debug.Assert(lc.CanEmitBoundConstants); // this should've been checked already
 #endif
-
-            lc.EmitClosureArgument();
-            lc.IL.Emit(OpCodes.Ldfld, Closure_Constants);
-        }
-
-        private void EmitConstantFromArray(LambdaCompiler lc, object value, Type type)
->>>>>>> c0a5b0bb
-        {
             int index;
             if (!_indexes.TryGetValue(value, out index))
             {
