--- conflicted
+++ resolved
@@ -76,7 +76,6 @@
         /// </summary>
         private readonly Dictionary<TypedConstant, LocalBuilder> _cache = new Dictionary<TypedConstant, LocalBuilder>();
 
-<<<<<<< HEAD
         /// <summary>
         /// Holds indexes for allocated slots by type
         /// </summary>
@@ -90,13 +89,7 @@
         /// <summary>
         /// Gets the number of live constants
         /// </summary>
-        internal int Count
-        {
-            get { return _values.Count; }
-        }
-=======
         internal int Count => _values.Count;
->>>>>>> 6d523750
 
         /// <summary>
         /// Called by LambdaCompiler to get an object holding all the live constants
