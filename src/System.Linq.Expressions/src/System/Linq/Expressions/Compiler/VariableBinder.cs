// Licensed to the .NET Foundation under one or more agreements.
// The .NET Foundation licenses this file to you under the MIT license.
// See the LICENSE file in the project root for more information.

using System.Collections.Generic;
using System.Collections.ObjectModel;
using System.Diagnostics;
using System.Dynamic.Utils;

namespace System.Linq.Expressions.Compiler
{
    /// <summary>
    /// Determines if variables are closed over in nested lambdas and need to
    /// be hoisted.
    /// </summary>
    internal sealed class VariableBinder : ExpressionVisitor
    {
        private readonly AnalyzedTree _tree;
        private readonly Stack<CompilerScope> _scopes = new Stack<CompilerScope>();
<<<<<<< HEAD
=======
        private readonly Stack<BoundConstants> _constants = new Stack<BoundConstants>();
        private readonly StackGuard _guard = new StackGuard();
>>>>>>> c0a5b0bb
        private bool _inQuote;

        internal static void Bind(LambdaExpression lambda, AnalyzedTree tree)
        {
            var binder = new VariableBinder(tree);
            binder.Visit(lambda);
        }

        private VariableBinder(AnalyzedTree tree)
        {
<<<<<<< HEAD
            _tree = tree;
=======
        }

        public override Expression Visit(Expression node)
        {
            // When compling deep trees, we run the risk of triggering a terminating StackOverflowException,
            // so we use the StackGuard utility here to probe for sufficient stack and continue the work on
            // another thread when we run out of stack space.
            if (!_guard.TryEnterOnCurrentStack())
            {
                return _guard.RunOnEmptyStack((VariableBinder @this, Expression e) => @this.Visit(e), this, node);
            }

            return base.Visit(node);
        }

        protected internal override Expression VisitConstant(ConstantExpression node)
        {
            // If we're in Quote, we can ignore constants completely
            if (_inQuote)
            {
                return node;
            }

            // Constants that can be emitted into IL don't need to be stored on
            // the delegate
            if (ILGen.CanEmitConstant(node.Value, node.Type))
            {
                return node;
            }

            _constants.Peek().AddReference(node.Value, node.Type);
            return node;
>>>>>>> c0a5b0bb
        }

        protected internal override Expression VisitUnary(UnaryExpression node)
        {
            if (node.NodeType == ExpressionType.Quote)
            {
                bool savedInQuote = _inQuote;
                _inQuote = true;
                Visit(node.Operand);
                _inQuote = savedInQuote;
            }
            else
            {
                Visit(node.Operand);
            }
            return node;
        }

        protected internal override Expression VisitLambda<T>(Expression<T> node)
        {
            _scopes.Push(_tree.Scopes[node] = new CompilerScope(node, true));
            Visit(MergeScopes(node));
            _scopes.Pop();
            return node;
        }

        protected internal override Expression VisitInvocation(InvocationExpression node)
        {
            LambdaExpression lambda = node.LambdaOperand;

            // optimization: inline code for literal lambda's directly
            if (lambda != null)
            {
                // visit the lambda, but treat it like a scope associated with invocation
                _scopes.Push(_tree.Scopes[node] = new CompilerScope(lambda, false));
                Visit(MergeScopes(lambda));
                _scopes.Pop();
                // visit the invoke's arguments
                for (int i = 0, n = node.ArgumentCount; i < n; i++)
                {
                    Visit(node.GetArgument(i));
                }
                return node;
            }

            return base.VisitInvocation(node);
        }

        protected internal override Expression VisitBlock(BlockExpression node)
        {
            if (node.Variables.Count == 0)
            {
                Visit(node.Expressions);
                return node;
            }
            _scopes.Push(_tree.Scopes[node] = new CompilerScope(node, false));
            Visit(MergeScopes(node));
            _scopes.Pop();
            return node;
        }

        protected override CatchBlock VisitCatchBlock(CatchBlock node)
        {
            if (node.Variable == null)
            {
                Visit(node.Body);
                return node;
            }
            _scopes.Push(_tree.Scopes[node] = new CompilerScope(node, false));
            Visit(node.Body);
            _scopes.Pop();
            return node;
        }

        // If the immediate child is another scope, merge it into this one
        // This is an optimization to save environment allocations and
        // array accesses.
        private ReadOnlyCollection<Expression> MergeScopes(Expression node)
        {
            ReadOnlyCollection<Expression> body;
            var lambda = node as LambdaExpression;
            if (lambda != null)
            {
                body = new ReadOnlyCollection<Expression>(new[] { lambda.Body });
            }
            else
            {
                body = ((BlockExpression)node).Expressions;
            }

            var currentScope = _scopes.Peek();

            // A block body is mergeable if the body only contains one single block node containing variables,
            // and the child block has the same type as the parent block.
            while (body.Count == 1 && body[0].NodeType == ExpressionType.Block)
            {
                var block = (BlockExpression)body[0];

                if (block.Variables.Count > 0)
                {
                    // Make sure none of the variables are shadowed. If any
                    // are, we can't merge it.
                    foreach (var v in block.Variables)
                    {
                        if (currentScope.Definitions.ContainsKey(v))
                        {
                            return body;
                        }
                    }

                    // Otherwise, merge it
                    if (currentScope.MergedScopes == null)
                    {
                        currentScope.MergedScopes = new HashSet<BlockExpression>(ReferenceEqualityComparer<object>.Instance);
                    }
                    currentScope.MergedScopes.Add(block);
                    foreach (var v in block.Variables)
                    {
                        currentScope.Definitions.Add(v, VariableStorageKind.Local);
                    }
                }
                node = block;
                body = block.Expressions;
            }
            return body;
        }


        protected internal override Expression VisitParameter(ParameterExpression node)
        {
            Reference(node, VariableStorageKind.Local);

            //
            // Track reference count so we can emit it in a more optimal way if
            // it is used a lot.
            //
            CompilerScope referenceScope = null;
            foreach (CompilerScope scope in _scopes)
            {
                //
                // There are two times we care about references:
                //   1. When we enter a lambda, we want to cache frequently
                //      used variables
                //   2. When we enter a scope with closed-over variables, we
                //      want to cache it immediately when we allocate the
                //      closure slot for it
                //
                if (scope.IsMethod || scope.Definitions.ContainsKey(node))
                {
                    referenceScope = scope;
                    break;
                }
            }

            Debug.Assert(referenceScope != null);
            if (referenceScope.ReferenceCount == null)
            {
                referenceScope.ReferenceCount = new Dictionary<ParameterExpression, int>();
            }

            Helpers.IncrementCount(node, referenceScope.ReferenceCount);
            return node;
        }

        protected internal override Expression VisitRuntimeVariables(RuntimeVariablesExpression node)
        {
            foreach (var v in node.Variables)
            {
                // Force hoisting of these variables
                Reference(v, VariableStorageKind.Hoisted);
            }
            return node;
        }

        private void Reference(ParameterExpression node, VariableStorageKind storage)
        {
            VariableStorageKind currentStorage = (VariableStorageKind)(-1);

            CompilerScope definition = null;
            foreach (CompilerScope scope in _scopes)
            {
                if (scope.Definitions.TryGetValue(node, out currentStorage))
                {
                    definition = scope;
                    break;
                }
                scope.NeedsClosure = true;
                if (scope.IsMethod)
                {
                    storage = VariableStorageKind.Hoisted;
                }
            }

            if (definition == null)
            {
                throw Error.UndefinedVariable(node.Name, node.Type, CurrentLambdaName);
            }

            Debug.Assert((int)currentStorage != -1);

            if (storage == VariableStorageKind.Hoisted && node.IsByRef)
            {
                throw Error.CannotCloseOverByRef(node.Name, CurrentLambdaName);
            }

            // If the Quoted flag was already set, keep it. Information about variables that occur in Quote nodes
            // is used to emit StrongBox<T> closure storage for backwards compatibility reasons in RuntimeOps.Quote.

            storage |= currentStorage;

            if (_inQuote)
            {
                storage |= VariableStorageKind.Quoted;
            }

            if (storage != currentStorage)
            {
                definition.Definitions[node] = storage;
            }
        }

        private string CurrentLambdaName
        {
            get
            {
                foreach (var scope in _scopes)
                {
                    var lambda = scope.Node as LambdaExpression;
                    if (lambda != null)
                    {
                        return lambda.Name;
                    }
                }
                throw ContractUtils.Unreachable;
            }
        }
    }
}<|MERGE_RESOLUTION|>--- conflicted
+++ resolved
@@ -17,11 +17,7 @@
     {
         private readonly AnalyzedTree _tree;
         private readonly Stack<CompilerScope> _scopes = new Stack<CompilerScope>();
-<<<<<<< HEAD
-=======
-        private readonly Stack<BoundConstants> _constants = new Stack<BoundConstants>();
         private readonly StackGuard _guard = new StackGuard();
->>>>>>> c0a5b0bb
         private bool _inQuote;
 
         internal static void Bind(LambdaExpression lambda, AnalyzedTree tree)
@@ -32,9 +28,7 @@
 
         private VariableBinder(AnalyzedTree tree)
         {
-<<<<<<< HEAD
             _tree = tree;
-=======
         }
 
         public override Expression Visit(Expression node)
@@ -48,26 +42,6 @@
             }
 
             return base.Visit(node);
-        }
-
-        protected internal override Expression VisitConstant(ConstantExpression node)
-        {
-            // If we're in Quote, we can ignore constants completely
-            if (_inQuote)
-            {
-                return node;
-            }
-
-            // Constants that can be emitted into IL don't need to be stored on
-            // the delegate
-            if (ILGen.CanEmitConstant(node.Value, node.Type))
-            {
-                return node;
-            }
-
-            _constants.Peek().AddReference(node.Value, node.Type);
-            return node;
->>>>>>> c0a5b0bb
         }
 
         protected internal override Expression VisitUnary(UnaryExpression node)
