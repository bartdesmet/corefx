--- conflicted
+++ resolved
@@ -852,28 +852,7 @@
             }
         }
 
-<<<<<<< HEAD
-        private void EmitInstance(Expression instance, Type type)
-=======
-        private static bool TryGetRawConstantValue(FieldInfo fi, out object value)
-        {
-            // TODO: It looks like GetRawConstantValue is not available at the moment, use it when it comes back.
-            //value = fi.GetRawConstantValue();
-            //return true;
-
-            try
-            {
-                value = fi.GetValue(null);
-                return true;
-            }
-            catch
-            {
-                value = null;
-                return false;
-            }
-        }
         private void EmitInstance(Expression instance, out Type type)
->>>>>>> c2c0d275
         {
             type = instance.Type;
 
