// Licensed to the .NET Foundation under one or more agreements.
// The .NET Foundation licenses this file to you under the MIT license.
// See the LICENSE file in the project root for more information.

using System.Collections.Generic;
using System.Collections.ObjectModel;
using System.Diagnostics;
using System.Dynamic.Utils;
using System.Reflection;
using System.Reflection.Emit;

namespace System.Linq.Expressions.Compiler
{
    internal partial class LambdaCompiler
    {
        [Flags]
        internal enum CompilationFlags
        {
            EmitExpressionStart = 0x0001,
            EmitNoExpressionStart = 0x0002,
            EmitAsDefaultType = 0x0010,
            EmitAsVoidType = 0x0020,
            EmitAsTail = 0x0100,   // at the tail position of a lambda, tail call can be safely emitted
            EmitAsMiddle = 0x0200, // in the middle of a lambda, tail call can be emitted if it is in a return
            EmitAsNoTail = 0x0400, // neither at the tail or in a return, or tail call is not turned on, no tail call is emitted

            EmitExpressionStartMask = 0x000f,
            EmitAsTypeMask = 0x00f0,
            EmitAsTailCallMask = 0x0f00
        }

        /// <summary>
        /// Update the flag with a new EmitAsTailCall flag
        /// </summary>
        private static CompilationFlags UpdateEmitAsTailCallFlag(CompilationFlags flags, CompilationFlags newValue)
        {
            Debug.Assert(newValue == CompilationFlags.EmitAsTail || newValue == CompilationFlags.EmitAsMiddle || newValue == CompilationFlags.EmitAsNoTail);
            CompilationFlags oldValue = flags & CompilationFlags.EmitAsTailCallMask;
            return flags ^ oldValue | newValue;
        }

        /// <summary>
        /// Update the flag with a new EmitExpressionStart flag
        /// </summary>
        private static CompilationFlags UpdateEmitExpressionStartFlag(CompilationFlags flags, CompilationFlags newValue)
        {
            Debug.Assert(newValue == CompilationFlags.EmitExpressionStart || newValue == CompilationFlags.EmitNoExpressionStart);
            CompilationFlags oldValue = flags & CompilationFlags.EmitExpressionStartMask;
            return flags ^ oldValue | newValue;
        }

        /// <summary>
        /// Update the flag with a new EmitAsType flag
        /// </summary>
        private static CompilationFlags UpdateEmitAsTypeFlag(CompilationFlags flags, CompilationFlags newValue)
        {
            Debug.Assert(newValue == CompilationFlags.EmitAsDefaultType || newValue == CompilationFlags.EmitAsVoidType);
            CompilationFlags oldValue = flags & CompilationFlags.EmitAsTypeMask;
            return flags ^ oldValue | newValue;
        }

        /// <summary>
        /// Generates code for this expression in a value position.
        /// This method will leave the value of the expression
        /// on the top of the stack typed as Type.
        /// </summary>
        internal void EmitExpression(Expression node)
        {
            EmitExpression(node, CompilationFlags.EmitAsNoTail | CompilationFlags.EmitExpressionStart);
        }

        /// <summary>
        /// Emits an expression and discards the result.  For some nodes this emits
        /// more optimal code then EmitExpression/Pop
        /// </summary>
        private void EmitExpressionAsVoid(Expression node)
        {
            EmitExpressionAsVoid(node, CompilationFlags.EmitAsNoTail);
        }

        private void EmitExpressionAsVoid(Expression node, CompilationFlags flags)
        {
            Debug.Assert(node != null);

            CompilationFlags startEmitted = EmitExpressionStart(node);

            switch (node.NodeType)
            {
                case ExpressionType.Assign:
                    EmitAssign((BinaryExpression)node, CompilationFlags.EmitAsVoidType);
                    break;
                case ExpressionType.Block:
                    Emit((BlockExpression)node, UpdateEmitAsTypeFlag(flags, CompilationFlags.EmitAsVoidType));
                    break;
                case ExpressionType.Throw:
                    EmitThrow((UnaryExpression)node, CompilationFlags.EmitAsVoidType);
                    break;
                case ExpressionType.Goto:
                    EmitGotoExpression(node, UpdateEmitAsTypeFlag(flags, CompilationFlags.EmitAsVoidType));
                    break;
                case ExpressionType.Constant:
                case ExpressionType.Default:
                case ExpressionType.Parameter:
                    // no-op
                    break;
                default:
                    if (node.Type == typeof(void))
                    {
                        EmitExpression(node, UpdateEmitExpressionStartFlag(flags, CompilationFlags.EmitNoExpressionStart));
                    }
                    else
                    {
                        EmitExpression(node, CompilationFlags.EmitAsNoTail | CompilationFlags.EmitNoExpressionStart);
                        _ilg.Emit(OpCodes.Pop);
                    }
                    break;
            }
            EmitExpressionEnd(startEmitted);
        }

        private void EmitExpressionAsType(Expression node, Type type, CompilationFlags flags)
        {
            if (type == typeof(void))
            {
                EmitExpressionAsVoid(node, flags);
            }
            else
            {
                // if the node is emitted as a different type, CastClass IL is emitted at the end,
                // should not emit with tail calls.
                if (!TypeUtils.AreEquivalent(node.Type, type))
                {
                    EmitExpression(node);
                    Debug.Assert(TypeUtils.AreReferenceAssignable(type, node.Type));
                    _ilg.Emit(OpCodes.Castclass, type);
                }
                else
                {
                    // emit the node with the flags and emit expression start
                    EmitExpression(node, UpdateEmitExpressionStartFlag(flags, CompilationFlags.EmitExpressionStart));
                }
            }
        }

        #region label block tracking

        private CompilationFlags EmitExpressionStart(Expression node)
        {
            if (TryPushLabelBlock(node))
            {
                return CompilationFlags.EmitExpressionStart;
            }
            return CompilationFlags.EmitNoExpressionStart;
        }

        private void EmitExpressionEnd(CompilationFlags flags)
        {
            if ((flags & CompilationFlags.EmitExpressionStartMask) == CompilationFlags.EmitExpressionStart)
            {
                PopLabelBlock(_labelBlock.Kind);
            }
        }

        #endregion

        #region InvocationExpression

        private void EmitInvocationExpression(Expression expr, CompilationFlags flags)
        {
            InvocationExpression node = (InvocationExpression)expr;

            // Optimization: inline code for literal lambda's directly
            //
            // This is worth it because otherwise we end up with a extra call
            // to DynamicMethod.CreateDelegate, which is expensive.
            //
            if (node.LambdaOperand != null)
            {
                EmitInlinedInvoke(node, flags);
                return;
            }

            expr = node.Expression;
            if (typeof(LambdaExpression).IsAssignableFrom(expr.Type))
            {
                // if the invoke target is a lambda expression tree, first compile it into a delegate
                expr = Expression.Call(expr, expr.Type.GetMethod("Compile", Array.Empty<Type>()));
            }

            EmitMethodCall(expr, expr.Type.GetMethod("Invoke"), node, CompilationFlags.EmitAsNoTail | CompilationFlags.EmitExpressionStart);
        }

        private void EmitInlinedInvoke(InvocationExpression invoke, CompilationFlags flags)
        {
            LambdaExpression lambda = invoke.LambdaOperand;

            // This is tricky: we need to emit the arguments outside of the
            // scope, but set them inside the scope. Fortunately, using the IL
            // stack it is entirely doable.

            // 1. Emit invoke arguments
            List<WriteBack> wb = EmitArguments(lambda.Type.GetMethod("Invoke"), invoke);

            // 2. Create the nested LambdaCompiler
            var inner = new LambdaCompiler(this, lambda, invoke);

            // 3. Emit the body
            // if the inlined lambda is the last expression of the whole lambda,
            // tail call can be applied.
            if (wb != null)
            {
                Debug.Assert(wb.Count > 0);
                flags = UpdateEmitAsTailCallFlag(flags, CompilationFlags.EmitAsNoTail);
            }
            inner.EmitLambdaBody(_scope, true, flags);

            // 4. Emit write-backs if needed
            EmitWriteBack(wb);
        }

        #endregion

        #region IndexExpression

        private void EmitIndexExpression(Expression expr)
        {
            var node = (IndexExpression)expr;

            // Emit instance, if calling an instance method
            Type objectType = null;
            if (node.Object != null)
            {
                EmitInstance(node.Object, out objectType);
            }

            // Emit indexes. We don't allow byref args, so no need to worry
            // about write-backs or EmitAddress
            for (int i = 0, n = node.ArgumentCount; i < n; i++)
            {
                Expression arg = node.GetArgument(i);
                EmitExpression(arg);
            }

            EmitGetIndexCall(node, objectType);
        }

        private void EmitIndexAssignment(BinaryExpression node, CompilationFlags flags)
        {
            var index = (IndexExpression)node.Left;

            CompilationFlags emitAs = flags & CompilationFlags.EmitAsTypeMask;

            // Emit instance, if calling an instance method
            Type objectType = null;
            if (index.Object != null)
            {
                EmitInstance(index.Object, out objectType);
            }

            // Emit indexes. We don't allow byref args, so no need to worry
            // about write-backs or EmitAddress
            for (int i = 0, n = index.ArgumentCount; i < n; i++)
            {
                Expression arg = index.GetArgument(i);
                EmitExpression(arg);
            }

            // Emit value
            EmitExpression(node.Right);

            // Save the expression value, if needed
            LocalBuilder temp = null;
            if (emitAs != CompilationFlags.EmitAsVoidType)
            {
                _ilg.Emit(OpCodes.Dup);
                _ilg.Emit(OpCodes.Stloc, temp = GetLocal(node.Type));
            }

            EmitSetIndexCall(index, objectType);

            // Restore the value
            if (emitAs != CompilationFlags.EmitAsVoidType)
            {
                _ilg.Emit(OpCodes.Ldloc, temp);
                FreeLocal(temp);
            }
        }

        private void EmitGetIndexCall(IndexExpression node, Type objectType)
        {
            if (node.Indexer != null)
            {
                // For indexed properties, just call the getter
                MethodInfo method = node.Indexer.GetGetMethod(nonPublic: true);
                EmitCall(objectType, method);
            }
            else
            {
                EmitGetArrayElement(objectType);
            }
        }

        private void EmitGetArrayElement(Type arrayType)
        {
            if (!arrayType.IsVector())
            {
                // Multidimensional arrays, call get
                _ilg.Emit(OpCodes.Call, arrayType.GetMethod("Get", BindingFlags.Public | BindingFlags.Instance));
            }
            else
            {
                // For one dimensional arrays, emit load
                _ilg.EmitLoadElement(arrayType.GetElementType());
            }
        }

        private void EmitSetIndexCall(IndexExpression node, Type objectType)
        {
            if (node.Indexer != null)
            {
                // For indexed properties, just call the setter
                MethodInfo method = node.Indexer.GetSetMethod(nonPublic: true);
                EmitCall(objectType, method);
            }
            else
            {
                EmitSetArrayElement(objectType);
            }
        }

        private void EmitSetArrayElement(Type arrayType)
        {
            if (!arrayType.IsVector())
            {
                // Multidimensional arrays, call set
                _ilg.Emit(OpCodes.Call, arrayType.GetMethod("Set", BindingFlags.Public | BindingFlags.Instance));
            }
            else
            {
                // For one dimensional arrays, emit store
                _ilg.EmitStoreElement(arrayType.GetElementType());
            }
        }

        #endregion

        #region MethodCallExpression

        private void EmitMethodCallExpression(Expression expr, CompilationFlags flags)
        {
            MethodCallExpression node = (MethodCallExpression)expr;

            EmitMethodCall(node.Object, node.Method, node, flags);
        }

        private void EmitMethodCallExpression(Expression expr)
        {
            EmitMethodCallExpression(expr, CompilationFlags.EmitAsNoTail);
        }

        private void EmitMethodCall(Expression obj, MethodInfo method, IArgumentProvider methodCallExpr)
        {
            EmitMethodCall(obj, method, methodCallExpr, CompilationFlags.EmitAsNoTail);
        }

        private void EmitMethodCall(Expression obj, MethodInfo method, IArgumentProvider methodCallExpr, CompilationFlags flags)
        {
            // Emit instance, if calling an instance method
            Type objectType = null;
            if (!method.IsStatic)
            {
                Debug.Assert(obj != null);
                EmitInstance(obj, out objectType);
            }
            // if the obj has a value type, its address is passed to the method call so we cannot destroy the 
            // stack by emitting a tail call
            if (obj != null && obj.Type.GetTypeInfo().IsValueType)
            {
                EmitMethodCall(method, methodCallExpr, objectType);
            }
            else
            {
                EmitMethodCall(method, methodCallExpr, objectType, flags);
            }
        }

        // assumes 'object' of non-static call is already on stack
        private void EmitMethodCall(MethodInfo mi, IArgumentProvider args, Type objectType)
        {
            EmitMethodCall(mi, args, objectType, CompilationFlags.EmitAsNoTail);
        }

        // assumes 'object' of non-static call is already on stack
        private void EmitMethodCall(MethodInfo mi, IArgumentProvider args, Type objectType, CompilationFlags flags)
        {
            // Emit arguments
            List<WriteBack> wb = EmitArguments(mi, args);

            // Emit the actual call
            OpCode callOp = UseVirtual(mi) ? OpCodes.Callvirt : OpCodes.Call;
            if (callOp == OpCodes.Callvirt && objectType.GetTypeInfo().IsValueType)
            {
                // This automatically boxes value types if necessary.
                _ilg.Emit(OpCodes.Constrained, objectType);
            }
            // The method call can be a tail call if 
            // 1) the method call is the last instruction before Ret
            // 2) the method does not have any ByRef parameters, refer to ECMA-335 Partition III Section 2.4.
            //    "Verification requires that no managed pointers are passed to the method being called, since
            //    it does not track pointers into the current frame."
            if ((flags & CompilationFlags.EmitAsTailCallMask) == CompilationFlags.EmitAsTail && !MethodHasByRefParameter(mi))
            {
                _ilg.Emit(OpCodes.Tailcall);
            }
            if (mi.CallingConvention == CallingConventions.VarArgs)
            {
                int count = args.ArgumentCount;
                Type[] types = new Type[count];
                for (int i = 0; i < count; i++)
                {
                    types[i] = args.GetArgument(i).Type;
                }

                _ilg.EmitCall(callOp, mi, types);
            }
            else
            {
                _ilg.Emit(callOp, mi);
            }

            // Emit write-backs for properties passed as "ref" arguments
            EmitWriteBack(wb);
        }

        private static bool MethodHasByRefParameter(MethodInfo mi)
        {
            foreach (ParameterInfo pi in mi.GetParametersCached())
            {
                if (pi.IsByRefParameter())
                {
                    return true;
                }
            }
            return false;
        }

        private void EmitCall(Type objectType, MethodInfo method)
        {
            if (method.CallingConvention == CallingConventions.VarArgs)
            {
                throw Error.UnexpectedVarArgsCall(method);
            }

            OpCode callOp = UseVirtual(method) ? OpCodes.Callvirt : OpCodes.Call;
            if (callOp == OpCodes.Callvirt && objectType.GetTypeInfo().IsValueType)
            {
                _ilg.Emit(OpCodes.Constrained, objectType);
            }
            _ilg.Emit(callOp, method);
        }

        private static bool UseVirtual(MethodInfo mi)
        {
            // There are two factors: is the method static, virtual or non-virtual instance?
            // And is the object ref or value?
            // The cases are:
            //
            // static, ref:     call
            // static, value:   call
            // virtual, ref:    callvirt
            // virtual, value:  call -- e.g. double.ToString must be a non-virtual call to be verifiable.
            // instance, ref:   callvirt -- this looks wrong, but is verifiable and gives us a free null check.
            // instance, value: call
            //
            // We never need to generate a non-virtual call to a virtual method on a reference type because
            // expression trees do not support "base.Foo()" style calling.
            // 
            // We could do an optimization here for the case where we know that the object is a non-null
            // reference type and the method is a non-virtual instance method.  For example, if we had
            // (new Foo()).Bar() for instance method Bar we don't need the null check so we could do a
            // call rather than a callvirt.  However that seems like it would not be a very big win for
            // most dynamically generated code scenarios, so let's not do that for now.

            if (mi.IsStatic)
            {
                return false;
            }
            if (mi.DeclaringType.GetTypeInfo().IsValueType)
            {
                return false;
            }
            return true;
        }

        /// <summary>
        /// Emits arguments to a call, and returns an array of write-backs that
        /// should happen after the call.
        /// </summary>
        private List<WriteBack> EmitArguments(MethodBase method, IArgumentProvider args)
        {
            return EmitArguments(method, args, 0);
        }

        /// <summary>
        /// Emits arguments to a call, and returns an array of write-backs that
        /// should happen after the call. For emitting dynamic expressions, we
        /// need to skip the first parameter of the method (the call site).
        /// </summary>
        private List<WriteBack> EmitArguments(MethodBase method, IArgumentProvider args, int skipParameters)
        {
            ParameterInfo[] pis = method.GetParametersCached();
            Debug.Assert(args.ArgumentCount + skipParameters == pis.Length);

            List<WriteBack> writeBacks = null;
            for (int i = skipParameters, n = pis.Length; i < n; i++)
            {
                ParameterInfo parameter = pis[i];
                Expression argument = args.GetArgument(i - skipParameters);
                Type type = parameter.ParameterType;

                if (type.IsByRef)
                {
                    type = type.GetElementType();

                    WriteBack wb = EmitAddressWriteBack(argument, type);
                    if (wb != null)
                    {
                        if (writeBacks == null)
                        {
                            writeBacks = new List<WriteBack>();
                        }

                        writeBacks.Add(wb);
                    }
                }
                else
                {
                    EmitExpression(argument);
                }
            }
            return writeBacks;
        }

        private void EmitWriteBack(List<WriteBack> writeBacks)
        {
            if (writeBacks != null)
            {
                foreach (WriteBack wb in writeBacks)
                {
                    wb(this);
                }
            }
        }

        #endregion

        private void EmitConstantExpression(Expression expr)
        {
            ConstantExpression node = (ConstantExpression)expr;

            EmitConstant(node.Value, node.Type);
        }

        private void EmitConstant(object value, Type type)
        {
            // Try to emit the constant directly into IL
            if (ILGen.CanEmitConstant(value, type))
            {
                _ilg.EmitConstant(value, type);
                return;
            }

            _boundConstants.EmitConstant(this, value, type);
        }

        private void EmitDynamicExpression(Expression expr)
        {
#if FEATURE_COMPILE_TO_METHODBUILDER
            if (!(_method is DynamicMethod))
            {
                throw Error.CannotCompileDynamic();
            }
#else
            Debug.Assert(_method is DynamicMethod);
#endif

            var node = (IDynamicExpression)expr;

            Debug.Assert(node is PartiallyEvaluatedDynamicExpression); // see ConstantAllocator

            object site = node.CreateCallSite();
            Type siteType = site.GetType();

            MethodInfo invoke = node.DelegateType.GetMethod("Invoke");

            // site.Target.Invoke(site, args)
            EmitConstant(site, siteType);

            // Emit the temp as type CallSite so we get more reuse
            _ilg.Emit(OpCodes.Dup);
            LocalBuilder siteTemp = GetLocal(siteType);
            _ilg.Emit(OpCodes.Stloc, siteTemp);
            _ilg.Emit(OpCodes.Ldfld, siteType.GetField("Target"));
            _ilg.Emit(OpCodes.Ldloc, siteTemp);
            FreeLocal(siteTemp);

            List<WriteBack> wb = EmitArguments(invoke, node, 1);
            _ilg.Emit(OpCodes.Callvirt, invoke);
            EmitWriteBack(wb);
        }

        private void EmitNewExpression(Expression expr)
        {
            NewExpression node = (NewExpression)expr;

            if (node.Constructor != null)
            {
                if (node.Constructor.DeclaringType.GetTypeInfo().IsAbstract)
                    throw Error.NonAbstractConstructorRequired();

                List<WriteBack> wb = EmitArguments(node.Constructor, node);
                _ilg.Emit(OpCodes.Newobj, node.Constructor);
                EmitWriteBack(wb);
            }
            else
            {
                Debug.Assert(node.ArgumentCount == 0, "Node with arguments must have a constructor.");
                Debug.Assert(node.Type.GetTypeInfo().IsValueType, "Only value type may have constructor not set.");
                LocalBuilder temp = GetLocal(node.Type);
                _ilg.Emit(OpCodes.Ldloca, temp);
                _ilg.Emit(OpCodes.Initobj, node.Type);
                _ilg.Emit(OpCodes.Ldloc, temp);
                FreeLocal(temp);
            }
        }

        private void EmitTypeBinaryExpression(Expression expr)
        {
            TypeBinaryExpression node = (TypeBinaryExpression)expr;

            if (node.NodeType == ExpressionType.TypeEqual)
            {
                EmitExpression(node.ReduceTypeEqual());
                return;
            }

            Type type = node.Expression.Type;

            // Try to determine the result statically
            AnalyzeTypeIsResult result = ConstantCheck.AnalyzeTypeIs(node);

            if (result == AnalyzeTypeIsResult.KnownTrue ||
                result == AnalyzeTypeIsResult.KnownFalse)
            {
                // Result is known statically, so just emit the expression for
                // its side effects and return the result
                EmitExpressionAsVoid(node.Expression);
                _ilg.EmitBoolean(result == AnalyzeTypeIsResult.KnownTrue);
                return;
            }

            if (result == AnalyzeTypeIsResult.KnownAssignable)
            {
                // We know the type can be assigned, but still need to check
                // for null at runtime
                if (type.IsNullableType())
                {
                    EmitAddress(node.Expression, type);
                    _ilg.EmitHasValue(type);
                    return;
                }

                Debug.Assert(!type.GetTypeInfo().IsValueType);
                EmitExpression(node.Expression);
                _ilg.Emit(OpCodes.Ldnull);
                _ilg.Emit(OpCodes.Ceq);
                _ilg.Emit(OpCodes.Ldc_I4_0);
                _ilg.Emit(OpCodes.Ceq);
                return;
            }

            Debug.Assert(result == AnalyzeTypeIsResult.Unknown);

            // Emit a full runtime "isinst" check
            EmitExpression(node.Expression);
            if (type.GetTypeInfo().IsValueType)
            {
                _ilg.Emit(OpCodes.Box, type);
            }
            _ilg.Emit(OpCodes.Isinst, node.TypeOperand);
            _ilg.Emit(OpCodes.Ldnull);
            _ilg.Emit(OpCodes.Cgt_Un);
        }

        private void EmitVariableAssignment(BinaryExpression node, CompilationFlags flags)
        {
            var variable = (ParameterExpression)node.Left;
            CompilationFlags emitAs = flags & CompilationFlags.EmitAsTypeMask;

            EmitExpression(node.Right);
            if (emitAs != CompilationFlags.EmitAsVoidType)
            {
                _ilg.Emit(OpCodes.Dup);
            }

            if (variable.IsByRef)
            {
                // Note: the stloc/ldloc pattern is a bit suboptimal, but it
                // saves us from having to spill stack when assigning to a
                // byref parameter. We already make this same trade-off for
                // hoisted variables, see ElementStorage.EmitStore

                LocalBuilder value = GetLocal(variable.Type);
                _ilg.Emit(OpCodes.Stloc, value);
                _scope.EmitGet(variable);
                _ilg.Emit(OpCodes.Ldloc, value);
                FreeLocal(value);
                _ilg.EmitStoreValueIndirect(variable.Type);
            }
            else
            {
                _scope.EmitSet(variable);
            }
        }

        private void EmitAssignBinaryExpression(Expression expr)
        {
            EmitAssign((BinaryExpression)expr, CompilationFlags.EmitAsDefaultType);
        }

        private void EmitAssign(BinaryExpression node, CompilationFlags emitAs)
        {
            switch (node.Left.NodeType)
            {
                case ExpressionType.Index:
                    EmitIndexAssignment(node, emitAs);
                    return;
                case ExpressionType.MemberAccess:
                    EmitMemberAssignment(node, emitAs);
                    return;
                case ExpressionType.Parameter:
                    EmitVariableAssignment(node, emitAs);
                    return;
                default:
                    throw Error.InvalidLvalue(node.Left.NodeType);
            }
        }

        private void EmitParameterExpression(Expression expr)
        {
            ParameterExpression node = (ParameterExpression)expr;
            _scope.EmitGet(node);
            if (node.IsByRef)
            {
                _ilg.EmitLoadValueIndirect(node.Type);
            }
        }

        private void EmitLambdaExpression(Expression expr)
        {
            LambdaExpression node = (LambdaExpression)expr;
            EmitDelegateConstruction(node);
        }

        private void EmitRuntimeVariablesExpression(Expression expr)
        {
            RuntimeVariablesExpression node = (RuntimeVariablesExpression)expr;
            _scope.EmitVariableAccess(this, node.Variables);
        }

        private void EmitMemberAssignment(BinaryExpression node, CompilationFlags flags)
        {
            MemberExpression lvalue = (MemberExpression)node.Left;
            MemberInfo member = lvalue.Member;

            // emit "this", if any
            Type objectType = null;
            if (lvalue.Expression != null)
            {
                EmitInstance(lvalue.Expression, out objectType);
            }

            // emit value
            EmitExpression(node.Right);

            LocalBuilder temp = null;
            CompilationFlags emitAs = flags & CompilationFlags.EmitAsTypeMask;
            if (emitAs != CompilationFlags.EmitAsVoidType)
            {
                // save the value so we can return it
                _ilg.Emit(OpCodes.Dup);
                _ilg.Emit(OpCodes.Stloc, temp = GetLocal(node.Type));
            }

            var fld = member as FieldInfo;
            if ((object)fld != null)
            {
                _ilg.EmitFieldSet((FieldInfo)member);
            }
            else
            {
                // MemberExpression.Member can only be a FieldInfo or a PropertyInfo
                Debug.Assert(member is PropertyInfo);
                var prop = (PropertyInfo)member;
                EmitCall(objectType, prop.GetSetMethod(nonPublic: true));
            }

            if (emitAs != CompilationFlags.EmitAsVoidType)
            {
                _ilg.Emit(OpCodes.Ldloc, temp);
                FreeLocal(temp);
            }
        }

        private void EmitMemberExpression(Expression expr)
        {
            MemberExpression node = (MemberExpression)expr;

            // emit "this", if any
            Type instanceType = null;
            if (node.Expression != null)
            {
                EmitInstance(node.Expression, out instanceType);
            }

            EmitMemberGet(node.Member, instanceType);
        }

        // assumes instance is already on the stack
        private void EmitMemberGet(MemberInfo member, Type objectType)
        {
            var fi = member as FieldInfo;
            if ((object)fi != null)
            {
                object value;

                if (fi.IsLiteral && Utils.TryGetRawConstantValue(fi, out value))
                {
                    EmitConstant(value, fi.FieldType);
                }
                else
                {
                    _ilg.EmitFieldGet(fi);
                }
            }
            else
            {
                // MemberExpression.Member or MemberBinding.Member can only be a FieldInfo or a PropertyInfo
                Debug.Assert(member is PropertyInfo);
                var prop = (PropertyInfo)member;
                EmitCall(objectType, prop.GetGetMethod(nonPublic: true));
            }
        }

<<<<<<< HEAD
=======
        private static bool TryGetRawConstantValue(FieldInfo fi, out object value)
        {
            // TODO: It looks like GetRawConstantValue is not available at the moment, use it when it comes back.
            //value = fi.GetRawConstantValue();
            //return true;

            try
            {
                value = fi.GetValue(obj: null);
                return true;
            }
            catch
            {
                value = null;
                return false;
            }
        }
>>>>>>> e981ddf3
        private void EmitInstance(Expression instance, out Type type)
        {
            type = instance.Type;

            if (type.GetTypeInfo().IsValueType)
            {
                EmitAddress(instance, type);
            }
            else
            {
                EmitExpression(instance);
            }
        }

        private void EmitNewArrayExpression(Expression expr)
        {
            NewArrayExpression node = (NewArrayExpression)expr;

            ReadOnlyCollection<Expression> expressions = node.Expressions;
            int n = expressions.Count;

            if (node.NodeType == ExpressionType.NewArrayInit)
            {
                Type elementType = node.Type.GetElementType();

                _ilg.EmitArray(elementType, n);

                for (int i = 0; i < n; i++)
                {
                    _ilg.Emit(OpCodes.Dup);
                    _ilg.EmitInt(i);
                    EmitExpression(expressions[i]);
                    _ilg.EmitStoreElement(elementType);
                }
            }
            else
            {
                for (int i = 0; i < n; i++)
                {
                    Expression x = expressions[i];
                    EmitExpression(x);
                    _ilg.EmitConvertToType(x.Type, typeof(int), isChecked: true);
                }
                _ilg.EmitArray(node.Type);
            }
        }

        private void EmitDebugInfoExpression(Expression expr)
        {
            return;
        }

        [System.Diagnostics.CodeAnalysis.SuppressMessage("Microsoft.Usage", "CA1801:ReviewUnusedParameters", MessageId = "expr")]
        private static void EmitExtensionExpression(Expression expr)
        {
            throw Error.ExtensionNotReduced();
        }

        #region ListInit, MemberInit

        private void EmitListInitExpression(Expression expr)
        {
            EmitListInit((ListInitExpression)expr);
        }

        private void EmitMemberInitExpression(Expression expr)
        {
            EmitMemberInit((MemberInitExpression)expr);
        }

        private void EmitBinding(MemberBinding binding, Type objectType)
        {
            switch (binding.BindingType)
            {
                case MemberBindingType.Assignment:
                    EmitMemberAssignment((MemberAssignment)binding, objectType);
                    break;
                case MemberBindingType.ListBinding:
                    EmitMemberListBinding((MemberListBinding)binding);
                    break;
                case MemberBindingType.MemberBinding:
                    EmitMemberMemberBinding((MemberMemberBinding)binding);
                    break;
                default:
                    throw Error.UnknownBindingType();
            }
        }

        private void EmitMemberAssignment(MemberAssignment binding, Type objectType)
        {
            EmitExpression(binding.Expression);
            FieldInfo fi = binding.Member as FieldInfo;
            if (fi != null)
            {
                _ilg.Emit(OpCodes.Stfld, fi);
            }
            else
            {
                PropertyInfo pi = binding.Member as PropertyInfo;
                if (pi != null)
                {
                    EmitCall(objectType, pi.GetSetMethod(nonPublic: true));
                }
                else
                {
                    throw Error.UnhandledBinding();
                }
            }
        }

        private void EmitMemberMemberBinding(MemberMemberBinding binding)
        {
            Type type = GetMemberType(binding.Member);
            if (binding.Member is PropertyInfo && type.GetTypeInfo().IsValueType)
            {
                throw Error.CannotAutoInitializeValueTypeMemberThroughProperty(binding.Member);
            }
            if (type.GetTypeInfo().IsValueType)
            {
                EmitMemberAddress(binding.Member, binding.Member.DeclaringType);
            }
            else
            {
                EmitMemberGet(binding.Member, binding.Member.DeclaringType);
            }
            EmitMemberInit(binding.Bindings, false, type);
        }

        private void EmitMemberListBinding(MemberListBinding binding)
        {
            Type type = GetMemberType(binding.Member);
            if (binding.Member is PropertyInfo && type.GetTypeInfo().IsValueType)
            {
                throw Error.CannotAutoInitializeValueTypeElementThroughProperty(binding.Member);
            }
            if (type.GetTypeInfo().IsValueType)
            {
                EmitMemberAddress(binding.Member, binding.Member.DeclaringType);
            }
            else
            {
                EmitMemberGet(binding.Member, binding.Member.DeclaringType);
            }
            EmitListInit(binding.Initializers, false, type);
        }

        private void EmitMemberInit(MemberInitExpression init)
        {
            EmitExpression(init.NewExpression);
            LocalBuilder loc = null;
            if (init.NewExpression.Type.GetTypeInfo().IsValueType && init.Bindings.Count > 0)
            {
                loc = _ilg.DeclareLocal(init.NewExpression.Type);
                _ilg.Emit(OpCodes.Stloc, loc);
                _ilg.Emit(OpCodes.Ldloca, loc);
            }
            EmitMemberInit(init.Bindings, loc == null, init.NewExpression.Type);
            if (loc != null)
            {
                _ilg.Emit(OpCodes.Ldloc, loc);
            }
        }

        // This method assumes that the instance is on the stack and is expected, based on "keepOnStack" flag
        // to either leave the instance on the stack, or pop it.
        private void EmitMemberInit(ReadOnlyCollection<MemberBinding> bindings, bool keepOnStack, Type objectType)
        {
            int n = bindings.Count;
            if (n == 0)
            {
                // If there are no initializers and instance is not to be kept on the stack, we must pop explicitly.
                if (!keepOnStack)
                {
                    _ilg.Emit(OpCodes.Pop);
                }
            }
            else
            {
                for (int i = 0; i < n; i++)
                {
                    if (keepOnStack || i < n - 1)
                    {
                        _ilg.Emit(OpCodes.Dup);
                    }
                    EmitBinding(bindings[i], objectType);
                }
            }
        }

        private void EmitListInit(ListInitExpression init)
        {
            EmitExpression(init.NewExpression);
            LocalBuilder loc = null;
            if (init.NewExpression.Type.GetTypeInfo().IsValueType)
            {
                loc = _ilg.DeclareLocal(init.NewExpression.Type);
                _ilg.Emit(OpCodes.Stloc, loc);
                _ilg.Emit(OpCodes.Ldloca, loc);
            }
            EmitListInit(init.Initializers, loc == null, init.NewExpression.Type);
            if (loc != null)
            {
                _ilg.Emit(OpCodes.Ldloc, loc);
            }
        }

        // This method assumes that the list instance is on the stack and is expected, based on "keepOnStack" flag
        // to either leave the list instance on the stack, or pop it.
        private void EmitListInit(ReadOnlyCollection<ElementInit> initializers, bool keepOnStack, Type objectType)
        {
            int n = initializers.Count;

            if (n == 0)
            {
                // If there are no initializers and instance is not to be kept on the stack, we must pop explicitly.
                if (!keepOnStack)
                {
                    _ilg.Emit(OpCodes.Pop);
                }
            }
            else
            {
                for (int i = 0; i < n; i++)
                {
                    if (keepOnStack || i < n - 1)
                    {
                        _ilg.Emit(OpCodes.Dup);
                    }
                    EmitMethodCall(initializers[i].AddMethod, initializers[i], objectType);

                    // Some add methods, ArrayList.Add for example, return non-void
                    if (initializers[i].AddMethod.ReturnType != typeof(void))
                    {
                        _ilg.Emit(OpCodes.Pop);
                    }
                }
            }
        }

        private static Type GetMemberType(MemberInfo member)
        {
            FieldInfo fi = member as FieldInfo;
            if (fi != null) return fi.FieldType;
            PropertyInfo pi = member as PropertyInfo;
            if (pi != null) return pi.PropertyType;
            throw Error.MemberNotFieldOrProperty(member, nameof(member));
        }

        #endregion

        #region Expression helpers

        internal static void ValidateLift(IReadOnlyList<ParameterExpression> variables, IReadOnlyList<Expression> arguments)
        {
            Debug.Assert(variables != null);
            Debug.Assert(arguments != null);

            if (variables.Count != arguments.Count)
            {
                throw Error.IncorrectNumberOfIndexes();
            }
            for (int i = 0, n = variables.Count; i < n; i++)
            {
                if (!TypeUtils.AreReferenceAssignable(variables[i].Type, TypeUtils.GetNonNullableType(arguments[i].Type)))
                {
                    throw Error.ArgumentTypesMustMatch();
                }
            }
        }

        [System.Diagnostics.CodeAnalysis.SuppressMessage("Microsoft.Maintainability", "CA1502:AvoidExcessiveComplexity")]
        private void EmitLift(ExpressionType nodeType, Type resultType, MethodCallExpression mc, ParameterExpression[] paramList, Expression[] argList)
        {
            Debug.Assert(TypeUtils.AreEquivalent(TypeUtils.GetNonNullableType(resultType), TypeUtils.GetNonNullableType(mc.Type)));

            switch (nodeType)
            {
                default:
                case ExpressionType.LessThan:
                case ExpressionType.LessThanOrEqual:
                case ExpressionType.GreaterThan:
                case ExpressionType.GreaterThanOrEqual:
                    {
                        Label exit = _ilg.DefineLabel();
                        Label exitNull = _ilg.DefineLabel();
                        LocalBuilder anyNull = _ilg.DeclareLocal(typeof(bool));
                        for (int i = 0, n = paramList.Length; i < n; i++)
                        {
                            ParameterExpression v = paramList[i];
                            Expression arg = argList[i];
                            if (TypeUtils.IsNullableType(arg.Type))
                            {
                                _scope.AddLocal(this, v);
                                EmitAddress(arg, arg.Type);
                                _ilg.Emit(OpCodes.Dup);
                                _ilg.EmitHasValue(arg.Type);
                                _ilg.Emit(OpCodes.Ldc_I4_0);
                                _ilg.Emit(OpCodes.Ceq);
                                _ilg.Emit(OpCodes.Stloc, anyNull);
                                _ilg.EmitGetValueOrDefault(arg.Type);
                                _scope.EmitSet(v);
                            }
                            else
                            {
                                _scope.AddLocal(this, v);
                                EmitExpression(arg);
                                if (!arg.Type.GetTypeInfo().IsValueType)
                                {
                                    _ilg.Emit(OpCodes.Dup);
                                    _ilg.Emit(OpCodes.Ldnull);
                                    _ilg.Emit(OpCodes.Ceq);
                                    _ilg.Emit(OpCodes.Stloc, anyNull);
                                }
                                _scope.EmitSet(v);
                            }
                            _ilg.Emit(OpCodes.Ldloc, anyNull);
                            _ilg.Emit(OpCodes.Brtrue, exitNull);
                        }
                        EmitMethodCallExpression(mc);
                        if (TypeUtils.IsNullableType(resultType) && !TypeUtils.AreEquivalent(resultType, mc.Type))
                        {
                            ConstructorInfo ci = resultType.GetConstructor(new Type[] { mc.Type });
                            _ilg.Emit(OpCodes.Newobj, ci);
                        }
                        _ilg.Emit(OpCodes.Br_S, exit);
                        _ilg.MarkLabel(exitNull);
                        if (TypeUtils.AreEquivalent(resultType, TypeUtils.GetNullableType(mc.Type)))
                        {
                            if (resultType.GetTypeInfo().IsValueType)
                            {
                                LocalBuilder result = GetLocal(resultType);
                                _ilg.Emit(OpCodes.Ldloca, result);
                                _ilg.Emit(OpCodes.Initobj, resultType);
                                _ilg.Emit(OpCodes.Ldloc, result);
                                FreeLocal(result);
                            }
                            else
                            {
                                _ilg.Emit(OpCodes.Ldnull);
                            }
                        }
                        else
                        {
                            switch (nodeType)
                            {
                                case ExpressionType.LessThan:
                                case ExpressionType.LessThanOrEqual:
                                case ExpressionType.GreaterThan:
                                case ExpressionType.GreaterThanOrEqual:
                                    _ilg.Emit(OpCodes.Ldc_I4_0);
                                    break;
                                default:
                                    throw Error.UnknownLiftType(nodeType);
                            }
                        }
                        _ilg.MarkLabel(exit);
                        return;
                    }
                case ExpressionType.Equal:
                case ExpressionType.NotEqual:
                    {
                        if (TypeUtils.AreEquivalent(resultType, TypeUtils.GetNullableType(mc.Type)))
                        {
                            goto default;
                        }
                        Label exit = _ilg.DefineLabel();
                        Label exitAllNull = _ilg.DefineLabel();
                        Label exitAnyNull = _ilg.DefineLabel();

                        LocalBuilder anyNull = _ilg.DeclareLocal(typeof(bool));
                        LocalBuilder allNull = _ilg.DeclareLocal(typeof(bool));
                        _ilg.Emit(OpCodes.Ldc_I4_0);
                        _ilg.Emit(OpCodes.Stloc, anyNull);
                        _ilg.Emit(OpCodes.Ldc_I4_1);
                        _ilg.Emit(OpCodes.Stloc, allNull);

                        for (int i = 0, n = paramList.Length; i < n; i++)
                        {
                            ParameterExpression v = paramList[i];
                            Expression arg = argList[i];
                            _scope.AddLocal(this, v);
                            if (TypeUtils.IsNullableType(arg.Type))
                            {
                                EmitAddress(arg, arg.Type);
                                _ilg.Emit(OpCodes.Dup);
                                _ilg.EmitHasValue(arg.Type);
                                _ilg.Emit(OpCodes.Ldc_I4_0);
                                _ilg.Emit(OpCodes.Ceq);
                                _ilg.Emit(OpCodes.Dup);
                                _ilg.Emit(OpCodes.Ldloc, anyNull);
                                _ilg.Emit(OpCodes.Or);
                                _ilg.Emit(OpCodes.Stloc, anyNull);
                                _ilg.Emit(OpCodes.Ldloc, allNull);
                                _ilg.Emit(OpCodes.And);
                                _ilg.Emit(OpCodes.Stloc, allNull);
                                _ilg.EmitGetValueOrDefault(arg.Type);
                            }
                            else
                            {
                                EmitExpression(arg);
                                if (!arg.Type.GetTypeInfo().IsValueType)
                                {
                                    _ilg.Emit(OpCodes.Dup);
                                    _ilg.Emit(OpCodes.Ldnull);
                                    _ilg.Emit(OpCodes.Ceq);
                                    _ilg.Emit(OpCodes.Dup);
                                    _ilg.Emit(OpCodes.Ldloc, anyNull);
                                    _ilg.Emit(OpCodes.Or);
                                    _ilg.Emit(OpCodes.Stloc, anyNull);
                                    _ilg.Emit(OpCodes.Ldloc, allNull);
                                    _ilg.Emit(OpCodes.And);
                                    _ilg.Emit(OpCodes.Stloc, allNull);
                                }
                                else
                                {
                                    _ilg.Emit(OpCodes.Ldc_I4_0);
                                    _ilg.Emit(OpCodes.Stloc, allNull);
                                }
                            }
                            _scope.EmitSet(v);
                        }
                        _ilg.Emit(OpCodes.Ldloc, allNull);
                        _ilg.Emit(OpCodes.Brtrue, exitAllNull);
                        _ilg.Emit(OpCodes.Ldloc, anyNull);
                        _ilg.Emit(OpCodes.Brtrue, exitAnyNull);

                        EmitMethodCallExpression(mc);
                        if (TypeUtils.IsNullableType(resultType) && !TypeUtils.AreEquivalent(resultType, mc.Type))
                        {
                            ConstructorInfo ci = resultType.GetConstructor(new Type[] { mc.Type });
                            _ilg.Emit(OpCodes.Newobj, ci);
                        }
                        _ilg.Emit(OpCodes.Br_S, exit);

                        _ilg.MarkLabel(exitAllNull);
                        _ilg.EmitBoolean(nodeType == ExpressionType.Equal);
                        _ilg.Emit(OpCodes.Br_S, exit);

                        _ilg.MarkLabel(exitAnyNull);
                        _ilg.EmitBoolean(nodeType == ExpressionType.NotEqual);

                        _ilg.MarkLabel(exit);
                        return;
                    }
            }
        }

        #endregion
    }
}<|MERGE_RESOLUTION|>--- conflicted
+++ resolved
@@ -852,26 +852,6 @@
             }
         }
 
-<<<<<<< HEAD
-=======
-        private static bool TryGetRawConstantValue(FieldInfo fi, out object value)
-        {
-            // TODO: It looks like GetRawConstantValue is not available at the moment, use it when it comes back.
-            //value = fi.GetRawConstantValue();
-            //return true;
-
-            try
-            {
-                value = fi.GetValue(obj: null);
-                return true;
-            }
-            catch
-            {
-                value = null;
-                return false;
-            }
-        }
->>>>>>> e981ddf3
         private void EmitInstance(Expression instance, out Type type)
         {
             type = instance.Type;
