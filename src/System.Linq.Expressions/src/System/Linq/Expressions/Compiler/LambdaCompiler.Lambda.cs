// Licensed to the .NET Foundation under one or more agreements.
// The .NET Foundation licenses this file to you under the MIT license.
// See the LICENSE file in the project root for more information.

using System.Diagnostics;
using System.Dynamic.Utils;
using System.Reflection;
using System.Reflection.Emit;
<<<<<<< HEAD
using System.Threading;
=======
using System.Runtime.CompilerServices;
using static System.Linq.Expressions.CachedReflectionInfo;
>>>>>>> c0a5b0bb

namespace System.Linq.Expressions.Compiler
{
    /// <summary>
    /// Dynamic Language Runtime Compiler.
    /// This part compiles lambdas.
    /// </summary>
    internal partial class LambdaCompiler
    {
#if FEATURE_COMPILE_TO_METHODBUILDER
        private static int s_counter;
#endif

        internal void EmitConstantArray<T>(T[] array)
        {
#if FEATURE_COMPILE_TO_METHODBUILDER
            // Emit as runtime constant if possible
            // if not, emit into IL
            if (_method is DynamicMethod)
#else
            Debug.Assert(_method is DynamicMethod);
#endif
            {
                EmitConstant(array, typeof(T[]));
            }
#if FEATURE_COMPILE_TO_METHODBUILDER
            else if (_typeBuilder != null)
            {
                // store into field in our type builder, we will initialize
                // the value only once.
                FieldBuilder fb = CreateStaticField("ConstantArray", typeof(T[]));
                Label l = _ilg.DefineLabel();
                _ilg.Emit(OpCodes.Ldsfld, fb);
                _ilg.Emit(OpCodes.Ldnull);
                _ilg.Emit(OpCodes.Bne_Un, l);
                _ilg.EmitArray(array);
                _ilg.Emit(OpCodes.Stsfld, fb);
                _ilg.MarkLabel(l);
                _ilg.Emit(OpCodes.Ldsfld, fb);
            }
            else
            {
                _ilg.EmitArray(array);
            }
#endif
        }

        /// <summary>
        /// Emits code which creates the target for the emitted delegate.
        /// 
        /// The target can either be null, an object containing live constants or
        /// hoisted locals, or a combination thereof.
        /// </summary>
        private void EmitClosureCreation(LambdaCompiler inner)
        {
            bool closure = inner._scope.NeedsClosure;
            bool boundConstants = inner._boundConstants.Count > 0;

            if (!closure && !boundConstants)
            {
                _ilg.EmitNull();
                return;
            }

            if (boundConstants)
            {
                var innerBoundConstants = inner._boundConstants.ToObject();
                var innerBoundConstantsType = inner._boundConstants.GetConstantsType();

                _boundConstants.EmitConstant(this, innerBoundConstants, innerBoundConstantsType);
            }

            if (closure)
            {
                _scope.EmitGet(_scope.NearestHoistedLocals.SelfVariable);
            }

            // new CompiledLambdaEnvironment<TLocals, TConstants>(constants, locals)
            if (boundConstants && closure)
            {
                _ilg.EmitNew(inner.EnvironmentType.GetConstructors()[0]);
            }
<<<<<<< HEAD
=======
            _ilg.EmitNew(Closure_ObjectArray_ObjectArray);
>>>>>>> c0a5b0bb
        }

        /// <summary>
        /// Emits code which creates new instance of the delegateType delegate.
        /// 
        /// Since the delegate is getting closed over an environment argument, this
        /// cannot be used with virtual/instance methods (inner must be static method)
        /// </summary>
        private void EmitDelegateConstruction(LambdaCompiler inner)
        {
            Type delegateType = inner._lambda.Type;
            DynamicMethod dynamicMethod = inner._method as DynamicMethod;
#if FEATURE_COMPILE_TO_METHODBUILDER
            if (dynamicMethod != null)
#else
            Debug.Assert(dynamicMethod != null);
#endif
            {
                // Emit MethodInfo.CreateDelegate instead because DynamicMethod is not in Windows 8 Profile
                _boundConstants.EmitConstant(this, dynamicMethod, typeof(MethodInfo));
                _ilg.EmitType(delegateType);
                EmitClosureCreation(inner);
                _ilg.Emit(OpCodes.Callvirt, MethodInfo_CreateDelegate_Type_Object);
                _ilg.Emit(OpCodes.Castclass, delegateType);
            }
#if FEATURE_COMPILE_TO_METHODBUILDER
            else
            {
                // new DelegateType(closure)
                EmitClosureCreation(inner);
                _ilg.Emit(OpCodes.Ldftn, inner._method);
                _ilg.Emit(OpCodes.Newobj, (ConstructorInfo)(delegateType.GetMember(".ctor")[0]));
            }
#endif
        }

        /// <summary>
        /// Emits a delegate to the method generated for the LambdaExpression.
        /// May end up creating a wrapper to match the requested delegate type.
        /// </summary>
        /// <param name="lambda">Lambda for which to generate a delegate</param>
        private void EmitDelegateConstruction(LambdaExpression lambda)
        {
            // 1. Create the new compiler
            LambdaCompiler impl;
#if FEATURE_COMPILE_TO_METHODBUILDER
            if (_method is DynamicMethod)
#else
            Debug.Assert(_method is DynamicMethod);
#endif
            {
                impl = new LambdaCompiler(_tree, lambda, _scope);
            }
#if FEATURE_COMPILE_TO_METHODBUILDER
            else
            {
                // When the lambda does not have a name or the name is empty, generate a unique name for it.
                string name = String.IsNullOrEmpty(lambda.Name) ? GetUniqueMethodName() : lambda.Name;
                MethodBuilder mb = _typeBuilder.DefineMethod(name, MethodAttributes.Private | MethodAttributes.Static);
                impl = new LambdaCompiler(_tree, lambda, mb, _scope);
            }
#endif

            // 2. emit the lambda
            // Since additional ILs are always emitted after the lambda's body, should not emit with tail call optimization.
            impl.EmitLambdaBody(_scope, false, CompilationFlags.EmitAsNoTail);

            // 3. emit the delegate creation in the outer lambda
            EmitDelegateConstruction(impl);
        }

        private static Type[] GetParameterTypes(LambdaExpression lambda, Type firstType)
        {
            var parameters = lambda.Parameters;
            var count = parameters.Count;

            Type[] result;
            int i;

            if (firstType != null)
            {
                result = new Type[count + 1];
                result[0] = firstType;
                i = 1;
            }
            else
            {
                result = new Type[count];
                i = 0;
            }

            for (var j = 0; j < count; j++, i++)
            {
                var p = parameters[j];
                result[i] = p.IsByRef ? p.Type.MakeByRefType() : p.Type;
            }

            return result;
        }

#if FEATURE_COMPILE_TO_METHODBUILDER
        private static string GetUniqueMethodName()
        {
            return "<ExpressionCompilerImplementationDetails>{" + System.Threading.Interlocked.Increment(ref s_counter) + "}lambda_method";
        }
#endif

        private void EmitLambdaBody()
        {
            // The lambda body is the "last" expression of the lambda
            CompilationFlags tailCallFlag = _lambda.TailCall ? CompilationFlags.EmitAsTail : CompilationFlags.EmitAsNoTail;
            EmitLambdaBody(null, false, tailCallFlag);
        }

        /// <summary>
        /// Emits the lambda body. If inlined, the parameters should already be
        /// pushed onto the IL stack.
        /// </summary>
        /// <param name="parent">The parent scope.</param>
        /// <param name="inlined">true if the lambda is inlined; false otherwise.</param>
        /// <param name="flags">
        /// The enum to specify if the lambda is compiled with the tail call optimization. 
        /// </param>
        private void EmitLambdaBody(CompilerScope parent, bool inlined, CompilationFlags flags)
        {
            _scope.Enter(this, parent);

            if (inlined)
            {
                // The arguments were already pushed onto the IL stack.
                // Store them into locals, popping in reverse order.
                //
                // If any arguments were ByRef, the address is on the stack and
                // we'll be storing it into the variable, which has a ref type.
                for (int i = _lambda.Parameters.Count - 1; i >= 0; i--)
                {
                    _scope.EmitSet(_lambda.Parameters[i]);
                }
            }

            // Need to emit the expression start for the lambda body
            flags = UpdateEmitExpressionStartFlag(flags, CompilationFlags.EmitExpressionStart);
            if (_lambda.ReturnType == typeof(void))
            {
                EmitExpressionAsVoid(_lambda.Body, flags);
            }
            else
            {
                EmitExpression(_lambda.Body, flags);
            }

            // Return must be the last instruction in a CLI method.
            // But if we're inlining the lambda, we want to leave the return
            // value on the IL stack.
            if (!inlined)
            {
                _ilg.Emit(OpCodes.Ret);
            }

            _scope.Exit();

            // Validate labels
            Debug.Assert(_labelBlock.Parent == null && _labelBlock.Kind == LabelScopeKind.Lambda);
            foreach (LabelInfo label in _labelInfo.Values)
            {
                label.ValidateFinish();
            }
        }
    }
}<|MERGE_RESOLUTION|>--- conflicted
+++ resolved
@@ -6,12 +6,8 @@
 using System.Dynamic.Utils;
 using System.Reflection;
 using System.Reflection.Emit;
-<<<<<<< HEAD
-using System.Threading;
-=======
 using System.Runtime.CompilerServices;
 using static System.Linq.Expressions.CachedReflectionInfo;
->>>>>>> c0a5b0bb
 
 namespace System.Linq.Expressions.Compiler
 {
@@ -94,10 +90,6 @@
             {
                 _ilg.EmitNew(inner.EnvironmentType.GetConstructors()[0]);
             }
-<<<<<<< HEAD
-=======
-            _ilg.EmitNew(Closure_ObjectArray_ObjectArray);
->>>>>>> c0a5b0bb
         }
 
         /// <summary>
