// Licensed to the .NET Foundation under one or more agreements.
// The .NET Foundation licenses this file to you under the MIT license.
// See the LICENSE file in the project root for more information.

//#define TEST

using System.Collections.Generic;
using System.Diagnostics;
using System.Dynamic.Utils;
using System.Reflection;
using System.Reflection.Emit;
<<<<<<< HEAD
using System.Text;

#if TEST
using ILGenerator = System.Reflection.Emit.IILGenerator;
#endif
=======
using static System.Linq.Expressions.CachedReflectionInfo;
>>>>>>> c0a5b0bb

namespace System.Linq.Expressions.Compiler
{
    internal static class ILGen
    {
        internal static void Emit(this ILGenerator il, OpCode opcode, MethodBase methodBase)
        {
            Debug.Assert(methodBase is MethodInfo || methodBase is ConstructorInfo);

            var ctor = methodBase as ConstructorInfo;
            if ((object)ctor != null)
            {
                il.Emit(opcode, ctor);
            }
            else
            {
                il.Emit(opcode, (MethodInfo)methodBase);
            }
        }

#region Instruction helpers

        internal static void EmitLoadArg(this ILGenerator il, int index)
        {
            Debug.Assert(index >= 0);

            switch (index)
            {
                case 0:
                    il.Emit(OpCodes.Ldarg_0);
                    break;
                case 1:
                    il.Emit(OpCodes.Ldarg_1);
                    break;
                case 2:
                    il.Emit(OpCodes.Ldarg_2);
                    break;
                case 3:
                    il.Emit(OpCodes.Ldarg_3);
                    break;
                default:
                    if (index <= Byte.MaxValue)
                    {
                        il.Emit(OpCodes.Ldarg_S, (byte)index);
                    }
                    else
                    {
                        il.Emit(OpCodes.Ldarg, index);
                    }
                    break;
            }
        }

        internal static void EmitLoadArgAddress(this ILGenerator il, int index)
        {
            Debug.Assert(index >= 0);

            if (index <= Byte.MaxValue)
            {
                il.Emit(OpCodes.Ldarga_S, (byte)index);
            }
            else
            {
                il.Emit(OpCodes.Ldarga, index);
            }
        }

        internal static void EmitStoreArg(this ILGenerator il, int index)
        {
            Debug.Assert(index >= 0);

            if (index <= Byte.MaxValue)
            {
                il.Emit(OpCodes.Starg_S, (byte)index);
            }
            else
            {
                il.Emit(OpCodes.Starg, index);
            }
        }

        /// <summary>
        /// Emits a Ldind* instruction for the appropriate type
        /// </summary>
        internal static void EmitLoadValueIndirect(this ILGenerator il, Type type)
        {
            Debug.Assert(type != null);

            switch (type.GetTypeCode())
            {
                case TypeCode.Int32:
                    il.Emit(OpCodes.Ldind_I4);
                    break;
                case TypeCode.UInt32:
                    il.Emit(OpCodes.Ldind_U4);
                    break;
                case TypeCode.Int16:
                    il.Emit(OpCodes.Ldind_I2);
                    break;
                case TypeCode.UInt16:
                    il.Emit(OpCodes.Ldind_U2);
                    break;
                case TypeCode.Int64:
                case TypeCode.UInt64:
                    il.Emit(OpCodes.Ldind_I8);
                    break;
                case TypeCode.Char:
                    il.Emit(OpCodes.Ldind_I2);
                    break;
                case TypeCode.Boolean:
                    il.Emit(OpCodes.Ldind_I1);
                    break;
                case TypeCode.Single:
                    il.Emit(OpCodes.Ldind_R4);
                    break;
                case TypeCode.Double:
                    il.Emit(OpCodes.Ldind_R8);
                    break;
                default:
                    if (type.GetTypeInfo().IsValueType)
                    {
                        il.Emit(OpCodes.Ldobj, type);
                    }
                    else
                    {
                        il.Emit(OpCodes.Ldind_Ref);
                    }
                    break;
            }
        }


        /// <summary>
        /// Emits a Stind* instruction for the appropriate type.
        /// </summary>
        internal static void EmitStoreValueIndirect(this ILGenerator il, Type type)
        {
            Debug.Assert(type != null);

            switch (type.GetTypeCode())
            {
                case TypeCode.Int32:
                    il.Emit(OpCodes.Stind_I4);
                    break;
                case TypeCode.Int16:
                    il.Emit(OpCodes.Stind_I2);
                    break;
                case TypeCode.Int64:
                case TypeCode.UInt64:
                    il.Emit(OpCodes.Stind_I8);
                    break;
                case TypeCode.Char:
                    il.Emit(OpCodes.Stind_I2);
                    break;
                case TypeCode.Boolean:
                    il.Emit(OpCodes.Stind_I1);
                    break;
                case TypeCode.Single:
                    il.Emit(OpCodes.Stind_R4);
                    break;
                case TypeCode.Double:
                    il.Emit(OpCodes.Stind_R8);
                    break;
                default:
                    if (type.GetTypeInfo().IsValueType)
                    {
                        il.Emit(OpCodes.Stobj, type);
                    }
                    else
                    {
                        il.Emit(OpCodes.Stind_Ref);
                    }
                    break;
            }
        }

        // Emits the Ldelem* instruction for the appropriate type

        internal static void EmitLoadElement(this ILGenerator il, Type type)
        {
            Debug.Assert(type != null);

            if (!type.GetTypeInfo().IsValueType)
            {
                il.Emit(OpCodes.Ldelem_Ref);
            }
            else if (type.GetTypeInfo().IsEnum)
            {
                il.Emit(OpCodes.Ldelem, type);
            }
            else
            {
                switch (type.GetTypeCode())
                {
                    case TypeCode.Boolean:
                    case TypeCode.SByte:
                        il.Emit(OpCodes.Ldelem_I1);
                        break;
                    case TypeCode.Byte:
                        il.Emit(OpCodes.Ldelem_U1);
                        break;
                    case TypeCode.Int16:
                        il.Emit(OpCodes.Ldelem_I2);
                        break;
                    case TypeCode.Char:
                    case TypeCode.UInt16:
                        il.Emit(OpCodes.Ldelem_U2);
                        break;
                    case TypeCode.Int32:
                        il.Emit(OpCodes.Ldelem_I4);
                        break;
                    case TypeCode.UInt32:
                        il.Emit(OpCodes.Ldelem_U4);
                        break;
                    case TypeCode.Int64:
                    case TypeCode.UInt64:
                        il.Emit(OpCodes.Ldelem_I8);
                        break;
                    case TypeCode.Single:
                        il.Emit(OpCodes.Ldelem_R4);
                        break;
                    case TypeCode.Double:
                        il.Emit(OpCodes.Ldelem_R8);
                        break;
                    default:
                        il.Emit(OpCodes.Ldelem, type);
                        break;
                }
            }
        }

        /// <summary>
        /// Emits a Stelem* instruction for the appropriate type.
        /// </summary>
        internal static void EmitStoreElement(this ILGenerator il, Type type)
        {
            Debug.Assert(type != null);

            if (type.GetTypeInfo().IsEnum)
            {
                il.Emit(OpCodes.Stelem, type);
                return;
            }
            switch (type.GetTypeCode())
            {
                case TypeCode.Boolean:
                case TypeCode.SByte:
                case TypeCode.Byte:
                    il.Emit(OpCodes.Stelem_I1);
                    break;
                case TypeCode.Char:
                case TypeCode.Int16:
                case TypeCode.UInt16:
                    il.Emit(OpCodes.Stelem_I2);
                    break;
                case TypeCode.Int32:
                case TypeCode.UInt32:
                    il.Emit(OpCodes.Stelem_I4);
                    break;
                case TypeCode.Int64:
                case TypeCode.UInt64:
                    il.Emit(OpCodes.Stelem_I8);
                    break;
                case TypeCode.Single:
                    il.Emit(OpCodes.Stelem_R4);
                    break;
                case TypeCode.Double:
                    il.Emit(OpCodes.Stelem_R8);
                    break;
                default:
                    if (type.GetTypeInfo().IsValueType)
                    {
                        il.Emit(OpCodes.Stelem, type);
                    }
                    else
                    {
                        il.Emit(OpCodes.Stelem_Ref);
                    }
                    break;
            }
        }

        internal static void EmitType(this ILGenerator il, Type type)
        {
            Debug.Assert(type != null);

            il.Emit(OpCodes.Ldtoken, type);
            il.Emit(OpCodes.Call, Type_GetTypeFromHandle);
        }

#endregion

#region Fields, properties and methods

        internal static void EmitFieldAddress(this ILGenerator il, FieldInfo fi)
        {
            Debug.Assert(fi != null);

            if (fi.IsStatic)
            {
                il.Emit(OpCodes.Ldsflda, fi);
            }
            else
            {
                il.Emit(OpCodes.Ldflda, fi);
            }
        }

        internal static void EmitFieldGet(this ILGenerator il, FieldInfo fi)
        {
            Debug.Assert(fi != null);

            if (fi.IsStatic)
            {
                il.Emit(OpCodes.Ldsfld, fi);
            }
            else
            {
                il.Emit(OpCodes.Ldfld, fi);
            }
        }

        internal static void EmitFieldSet(this ILGenerator il, FieldInfo fi)
        {
            Debug.Assert(fi != null);

            if (fi.IsStatic)
            {
                il.Emit(OpCodes.Stsfld, fi);
            }
            else
            {
                il.Emit(OpCodes.Stfld, fi);
            }
        }

        [System.Diagnostics.CodeAnalysis.SuppressMessage("Microsoft.Naming", "CA1711:IdentifiersShouldNotHaveIncorrectSuffix")]
        internal static void EmitNew(this ILGenerator il, ConstructorInfo ci)
        {
            Debug.Assert(ci != null);

            if (ci.DeclaringType.GetTypeInfo().ContainsGenericParameters)
            {
                throw Error.IllegalNewGenericParams(ci.DeclaringType, nameof(ci));
            }

            il.Emit(OpCodes.Newobj, ci);
        }

        [System.Diagnostics.CodeAnalysis.SuppressMessage("Microsoft.Naming", "CA1711:IdentifiersShouldNotHaveIncorrectSuffix")]
        internal static void EmitNew(this ILGenerator il, Type type, Type[] paramTypes)
        {
            Debug.Assert(type != null);
            Debug.Assert(paramTypes != null);

            ConstructorInfo ci = type.GetConstructor(paramTypes);
            if (ci == null) throw Error.TypeDoesNotHaveConstructorForTheSignature();
            il.EmitNew(ci);
        }

#endregion

#region Constants

        internal static void EmitNull(this ILGenerator il)
        {
            il.Emit(OpCodes.Ldnull);
        }

        internal static void EmitString(this ILGenerator il, string value)
        {
            Debug.Assert(value != null);

            il.Emit(OpCodes.Ldstr, value);
        }

        internal static void EmitBoolean(this ILGenerator il, bool value)
        {
            if (value)
            {
                il.Emit(OpCodes.Ldc_I4_1);
            }
            else
            {
                il.Emit(OpCodes.Ldc_I4_0);
            }
        }

        internal static void EmitChar(this ILGenerator il, char value)
        {
            il.EmitInt(value);
            il.Emit(OpCodes.Conv_U2);
        }

        internal static void EmitByte(this ILGenerator il, byte value)
        {
            il.EmitInt(value);
            il.Emit(OpCodes.Conv_U1);
        }

        internal static void EmitSByte(this ILGenerator il, sbyte value)
        {
            il.EmitInt(value);
            il.Emit(OpCodes.Conv_I1);
        }

        internal static void EmitShort(this ILGenerator il, short value)
        {
            il.EmitInt(value);
            il.Emit(OpCodes.Conv_I2);
        }

        internal static void EmitUShort(this ILGenerator il, ushort value)
        {
            il.EmitInt(value);
            il.Emit(OpCodes.Conv_U2);
        }

        internal static void EmitInt(this ILGenerator il, int value)
        {
            OpCode c;
            switch (value)
            {
                case -1:
                    c = OpCodes.Ldc_I4_M1;
                    break;
                case 0:
                    c = OpCodes.Ldc_I4_0;
                    break;
                case 1:
                    c = OpCodes.Ldc_I4_1;
                    break;
                case 2:
                    c = OpCodes.Ldc_I4_2;
                    break;
                case 3:
                    c = OpCodes.Ldc_I4_3;
                    break;
                case 4:
                    c = OpCodes.Ldc_I4_4;
                    break;
                case 5:
                    c = OpCodes.Ldc_I4_5;
                    break;
                case 6:
                    c = OpCodes.Ldc_I4_6;
                    break;
                case 7:
                    c = OpCodes.Ldc_I4_7;
                    break;
                case 8:
                    c = OpCodes.Ldc_I4_8;
                    break;
                default:
                    if (value >= -128 && value <= 127)
                    {
                        il.Emit(OpCodes.Ldc_I4_S, (sbyte)value);
                    }
                    else
                    {
                        il.Emit(OpCodes.Ldc_I4, value);
                    }
                    return;
            }
            il.Emit(c);
        }

        internal static void EmitUInt(this ILGenerator il, uint value)
        {
            il.EmitInt((int)value);
            il.Emit(OpCodes.Conv_U4);
        }

        internal static void EmitLong(this ILGenerator il, long value)
        {
            il.Emit(OpCodes.Ldc_I8, value);

            //
            // Now, emit convert to give the constant type information.
            //
            // Otherwise, it is treated as unsigned and overflow is not
            // detected if it's used in checked ops.
            //
            il.Emit(OpCodes.Conv_I8);
        }

        internal static void EmitULong(this ILGenerator il, ulong value)
        {
            il.Emit(OpCodes.Ldc_I8, (long)value);
            il.Emit(OpCodes.Conv_U8);
        }

        internal static void EmitDouble(this ILGenerator il, double value)
        {
            il.Emit(OpCodes.Ldc_R8, value);
        }

        internal static void EmitSingle(this ILGenerator il, float value)
        {
            il.Emit(OpCodes.Ldc_R4, value);
        }

        // matches TryEmitConstant
        internal static bool CanEmitConstant(object value, Type type)
        {
            if (value == null || CanEmitILConstant(type))
            {
                return true;
            }

            Type t = value as Type;
            if (t != null && ShouldLdtoken(t))
            {
                return true;
            }

            MethodBase mb = value as MethodBase;
            if (mb != null && ShouldLdtoken(mb))
            {
                return true;
            }

            return false;
        }

        // matches TryEmitILConstant
        private static bool CanEmitILConstant(Type type)
        {
            switch (type.GetNonNullableType().GetTypeCode())
            {
                case TypeCode.Boolean:
                case TypeCode.SByte:
                case TypeCode.Int16:
                case TypeCode.Int32:
                case TypeCode.Int64:
                case TypeCode.Single:
                case TypeCode.Double:
                case TypeCode.Char:
                case TypeCode.Byte:
                case TypeCode.UInt16:
                case TypeCode.UInt32:
                case TypeCode.UInt64:
                case TypeCode.Decimal:
                case TypeCode.String:
                    return true;
            }
            return false;
        }

        internal static void EmitConstant(this ILGenerator il, object value)
        {
            Debug.Assert(value != null);
            EmitConstant(il, value, value.GetType());
        }


        //
        // Note: we support emitting more things as IL constants than
        // Linq does
        internal static void EmitConstant(this ILGenerator il, object value, Type type)
        {
            if (value == null)
            {
                // Smarter than the Linq implementation which uses the initobj
                // pattern for all value types (works, but requires a local and
                // more IL)
                il.EmitDefault(type);
                return;
            }

            // Handle the easy cases
            if (il.TryEmitILConstant(value, type))
            {
                return;
            }

            // Check for a few more types that we support emitting as constants
            Type t = value as Type;
            if (t != null && ShouldLdtoken(t))
            {
                il.EmitType(t);
                if (type != typeof(Type))
                {
                    il.Emit(OpCodes.Castclass, type);
                }
                return;
            }

            MethodBase mb = value as MethodBase;
            if (mb != null && ShouldLdtoken(mb))
            {
                il.Emit(OpCodes.Ldtoken, mb);
                Type dt = mb.DeclaringType;
                if (dt != null && dt.GetTypeInfo().IsGenericType)
                {
                    il.Emit(OpCodes.Ldtoken, dt);
                    il.Emit(OpCodes.Call, MethodBase_GetMethodFromHandle_RuntimeMethodHandle_RuntimeTypeHandle);
                }
                else
                {
                    il.Emit(OpCodes.Call, MethodBase_GetMethodFromHandle_RuntimeMethodHandle);
                }
                if (type != typeof(MethodBase))
                {
                    il.Emit(OpCodes.Castclass, type);
                }
                return;
            }

            throw ContractUtils.Unreachable;
        }

        internal static bool ShouldLdtoken(Type t)
        {
            return t.GetTypeInfo() is TypeBuilder || t.IsGenericParameter || t.GetTypeInfo().IsVisible;
        }

        internal static bool ShouldLdtoken(MethodBase mb)
        {
            // Can't ldtoken on a DynamicMethod
            if (mb is DynamicMethod)
            {
                return false;
            }

            Type dt = mb.DeclaringType;
            return dt == null || ShouldLdtoken(dt);
        }


        private static bool TryEmitILConstant(this ILGenerator il, object value, Type type)
        {
            Debug.Assert(value != null);

            if (type.IsNullableType())
            {
                Type nonNullType = type.GetNonNullableType();

                if (TryEmitILConstant(il, value, nonNullType))
                {
                    il.Emit(OpCodes.Newobj, type.GetConstructor(new[] { nonNullType }));
                    return true;
                }

                return false;
            }

            switch (type.GetTypeCode())
            {
                case TypeCode.Boolean:
                    il.EmitBoolean((bool)value);
                    return true;
                case TypeCode.SByte:
                    il.EmitSByte((sbyte)value);
                    return true;
                case TypeCode.Int16:
                    il.EmitShort((short)value);
                    return true;
                case TypeCode.Int32:
                    il.EmitInt((int)value);
                    return true;
                case TypeCode.Int64:
                    il.EmitLong((long)value);
                    return true;
                case TypeCode.Single:
                    il.EmitSingle((float)value);
                    return true;
                case TypeCode.Double:
                    il.EmitDouble((double)value);
                    return true;
                case TypeCode.Char:
                    il.EmitChar((char)value);
                    return true;
                case TypeCode.Byte:
                    il.EmitByte((byte)value);
                    return true;
                case TypeCode.UInt16:
                    il.EmitUShort((ushort)value);
                    return true;
                case TypeCode.UInt32:
                    il.EmitUInt((uint)value);
                    return true;
                case TypeCode.UInt64:
                    il.EmitULong((ulong)value);
                    return true;
                case TypeCode.Decimal:
                    il.EmitDecimal((decimal)value);
                    return true;
                case TypeCode.String:
                    il.EmitString((string)value);
                    return true;
                default:
                    return false;
            }
        }

#endregion

#region Linq Conversions

        internal static void EmitConvertToType(this ILGenerator il, Type typeFrom, Type typeTo, bool isChecked)
        {
            if (TypeUtils.AreEquivalent(typeFrom, typeTo))
            {
                return;
            }

            if (typeFrom == typeof(void) || typeTo == typeof(void))
            {
                throw ContractUtils.Unreachable;
            }

            bool isTypeFromNullable = TypeUtils.IsNullableType(typeFrom);
            bool isTypeToNullable = TypeUtils.IsNullableType(typeTo);

            Type nnExprType = TypeUtils.GetNonNullableType(typeFrom);
            Type nnType = TypeUtils.GetNonNullableType(typeTo);

            if (typeFrom.GetTypeInfo().IsInterface || // interface cast
               typeTo.GetTypeInfo().IsInterface ||
               typeFrom == typeof(object) || // boxing cast
               typeTo == typeof(object) ||
               typeFrom == typeof(System.Enum) ||
               typeFrom == typeof(System.ValueType) ||
               TypeUtils.IsLegalExplicitVariantDelegateConversion(typeFrom, typeTo))
            {
                il.EmitCastToType(typeFrom, typeTo);
            }
            else if (isTypeFromNullable || isTypeToNullable)
            {
                il.EmitNullableConversion(typeFrom, typeTo, isChecked);
            }
            else if (!(TypeUtils.IsConvertible(typeFrom) && TypeUtils.IsConvertible(typeTo)) // primitive runtime conversion
                     &&
                     (nnExprType.IsAssignableFrom(nnType) || // down cast
                     nnType.IsAssignableFrom(nnExprType))) // up cast
            {
                il.EmitCastToType(typeFrom, typeTo);
            }
            else if (typeFrom.IsArray && typeTo.IsArray)
            {
                // See DevDiv Bugs #94657.
                il.EmitCastToType(typeFrom, typeTo);
            }
            else
            {
                il.EmitNumericConversion(typeFrom, typeTo, isChecked);
            }
        }


        private static void EmitCastToType(this ILGenerator il, Type typeFrom, Type typeTo)
        {
            if (!typeFrom.GetTypeInfo().IsValueType && typeTo.GetTypeInfo().IsValueType)
            {
                il.Emit(OpCodes.Unbox_Any, typeTo);
            }
            else if (typeFrom.GetTypeInfo().IsValueType && !typeTo.GetTypeInfo().IsValueType)
            {
                il.Emit(OpCodes.Box, typeFrom);
                if (typeTo != typeof(object))
                {
                    il.Emit(OpCodes.Castclass, typeTo);
                }
            }
            else if (!typeFrom.GetTypeInfo().IsValueType && !typeTo.GetTypeInfo().IsValueType)
            {
                il.Emit(OpCodes.Castclass, typeTo);
            }
            else
            {
                throw Error.InvalidCast(typeFrom, typeTo);
            }
        }


        [System.Diagnostics.CodeAnalysis.SuppressMessage("Microsoft.Maintainability", "CA1502:AvoidExcessiveComplexity")]
        private static void EmitNumericConversion(this ILGenerator il, Type typeFrom, Type typeTo, bool isChecked)
        {
            bool isFromUnsigned = TypeUtils.IsUnsigned(typeFrom);
            bool isFromFloatingPoint = TypeUtils.IsFloatingPoint(typeFrom);
            if (typeTo == typeof(Single))
            {
                if (isFromUnsigned)
                    il.Emit(OpCodes.Conv_R_Un);
                il.Emit(OpCodes.Conv_R4);
            }
            else if (typeTo == typeof(Double))
            {
                if (isFromUnsigned)
                    il.Emit(OpCodes.Conv_R_Un);
                il.Emit(OpCodes.Conv_R8);
            }
            else if (typeTo == typeof(Decimal))
            {
                // NB: TypeUtils.IsImplicitNumericConversion makes the promise that implicit conversions
                //     from various integral types and char to decimal are possible. Coalesce allows the
                //     conversion lambda to be omitted in these cases, so we have to handle this case in
                //     here as well, by using the op_Implicit operator implementation on System.Decimal
                //     because there are no opcodes for System.Decimal.

                Debug.Assert(typeFrom != typeTo);

                TypeCode tc = typeFrom.GetTypeCode();

                MethodInfo method = null;

                switch (tc)
                {
                    case TypeCode.Byte:   method = Decimal_op_Implicit_Byte;   break;
                    case TypeCode.SByte:  method = Decimal_op_Implicit_SByte;  break;
                    case TypeCode.Int16:  method = Decimal_op_Implicit_Int16;  break;
                    case TypeCode.UInt16: method = Decimal_op_Implicit_UInt16; break;
                    case TypeCode.Int32:  method = Decimal_op_Implicit_Int32;  break;
                    case TypeCode.UInt32: method = Decimal_op_Implicit_UInt32; break;
                    case TypeCode.Int64:  method = Decimal_op_Implicit_Int64;  break;
                    case TypeCode.UInt64: method = Decimal_op_Implicit_UInt64; break;
                    case TypeCode.Char:   method = Decimal_op_Implicit_Char;   break;
                    default:
                        throw Error.UnhandledConvert(typeTo);
                }

                il.Emit(OpCodes.Call, method);
            }
            else
            {
                TypeCode tc = typeTo.GetTypeCode();
                if (isChecked)
                {
                    // Overflow checking needs to know if the source value on the IL stack is unsigned or not.
                    if (isFromUnsigned)
                    {
                        switch (tc)
                        {
                            case TypeCode.SByte:
                                il.Emit(OpCodes.Conv_Ovf_I1_Un);
                                break;
                            case TypeCode.Int16:
                                il.Emit(OpCodes.Conv_Ovf_I2_Un);
                                break;
                            case TypeCode.Int32:
                                il.Emit(OpCodes.Conv_Ovf_I4_Un);
                                break;
                            case TypeCode.Int64:
                                il.Emit(OpCodes.Conv_Ovf_I8_Un);
                                break;
                            case TypeCode.Byte:
                                il.Emit(OpCodes.Conv_Ovf_U1_Un);
                                break;
                            case TypeCode.UInt16:
                            case TypeCode.Char:
                                il.Emit(OpCodes.Conv_Ovf_U2_Un);
                                break;
                            case TypeCode.UInt32:
                                il.Emit(OpCodes.Conv_Ovf_U4_Un);
                                break;
                            case TypeCode.UInt64:
                                il.Emit(OpCodes.Conv_Ovf_U8_Un);
                                break;
                            default:
                                throw Error.UnhandledConvert(typeTo);
                        }
                    }
                    else
                    {
                        switch (tc)
                        {
                            case TypeCode.SByte:
                                il.Emit(OpCodes.Conv_Ovf_I1);
                                break;
                            case TypeCode.Int16:
                                il.Emit(OpCodes.Conv_Ovf_I2);
                                break;
                            case TypeCode.Int32:
                                il.Emit(OpCodes.Conv_Ovf_I4);
                                break;
                            case TypeCode.Int64:
                                il.Emit(OpCodes.Conv_Ovf_I8);
                                break;
                            case TypeCode.Byte:
                                il.Emit(OpCodes.Conv_Ovf_U1);
                                break;
                            case TypeCode.UInt16:
                            case TypeCode.Char:
                                il.Emit(OpCodes.Conv_Ovf_U2);
                                break;
                            case TypeCode.UInt32:
                                il.Emit(OpCodes.Conv_Ovf_U4);
                                break;
                            case TypeCode.UInt64:
                                il.Emit(OpCodes.Conv_Ovf_U8);
                                break;
                            default:
                                throw Error.UnhandledConvert(typeTo);
                        }
                    }
                }
                else
                {
                    switch (tc)
                    {
                        case TypeCode.SByte:
                            il.Emit(OpCodes.Conv_I1);
                            break;
                        case TypeCode.Byte:
                            il.Emit(OpCodes.Conv_U1);
                            break;
                        case TypeCode.Int16:
                            il.Emit(OpCodes.Conv_I2);
                            break;
                        case TypeCode.UInt16:
                        case TypeCode.Char:
                            il.Emit(OpCodes.Conv_U2);
                            break;
                        case TypeCode.Int32:
                            il.Emit(OpCodes.Conv_I4);
                            break;
                        case TypeCode.UInt32:
                            il.Emit(OpCodes.Conv_U4);
                            break;
                        case TypeCode.Int64:
                            if (isFromUnsigned)
                            {
                                il.Emit(OpCodes.Conv_U8);
                            }
                            else
                            {
                                il.Emit(OpCodes.Conv_I8);
                            }
                            break;
                        case TypeCode.UInt64:
                            if (isFromUnsigned || isFromFloatingPoint)
                            {
                                il.Emit(OpCodes.Conv_U8);
                            }
                            else
                            {
                                il.Emit(OpCodes.Conv_I8);
                            }
                            break;
                        default:
                            throw Error.UnhandledConvert(typeTo);
                    }
                }
            }
        }

        private static void EmitNullableToNullableConversion(this ILGenerator il, Type typeFrom, Type typeTo, bool isChecked)
        {
            Debug.Assert(TypeUtils.IsNullableType(typeFrom));
            Debug.Assert(TypeUtils.IsNullableType(typeTo));
            Label labIfNull = default(Label);
            Label labEnd = default(Label);
            LocalBuilder locFrom = null;
            LocalBuilder locTo = null;
            locFrom = il.DeclareLocal(typeFrom);
            il.Emit(OpCodes.Stloc, locFrom);
            locTo = il.DeclareLocal(typeTo);
            // test for null
            il.Emit(OpCodes.Ldloca, locFrom);
            il.EmitHasValue(typeFrom);
            labIfNull = il.DefineLabel();
            il.Emit(OpCodes.Brfalse_S, labIfNull);
            il.Emit(OpCodes.Ldloca, locFrom);
            il.EmitGetValueOrDefault(typeFrom);
            Type nnTypeFrom = TypeUtils.GetNonNullableType(typeFrom);
            Type nnTypeTo = TypeUtils.GetNonNullableType(typeTo);
            il.EmitConvertToType(nnTypeFrom, nnTypeTo, isChecked);
            // construct result type
            ConstructorInfo ci = typeTo.GetConstructor(new Type[] { nnTypeTo });
            il.Emit(OpCodes.Newobj, ci);
            il.Emit(OpCodes.Stloc, locTo);
            labEnd = il.DefineLabel();
            il.Emit(OpCodes.Br_S, labEnd);
            // if null then create a default one
            il.MarkLabel(labIfNull);
            il.Emit(OpCodes.Ldloca, locTo);
            il.Emit(OpCodes.Initobj, typeTo);
            il.MarkLabel(labEnd);
            il.Emit(OpCodes.Ldloc, locTo);
        }


        private static void EmitNonNullableToNullableConversion(this ILGenerator il, Type typeFrom, Type typeTo, bool isChecked)
        {
            Debug.Assert(!TypeUtils.IsNullableType(typeFrom));
            Debug.Assert(TypeUtils.IsNullableType(typeTo));
            LocalBuilder locTo = null;
            locTo = il.DeclareLocal(typeTo);
            Type nnTypeTo = TypeUtils.GetNonNullableType(typeTo);
            il.EmitConvertToType(typeFrom, nnTypeTo, isChecked);
            ConstructorInfo ci = typeTo.GetConstructor(new Type[] { nnTypeTo });
            il.Emit(OpCodes.Newobj, ci);
            il.Emit(OpCodes.Stloc, locTo);
            il.Emit(OpCodes.Ldloc, locTo);
        }


        private static void EmitNullableToNonNullableConversion(this ILGenerator il, Type typeFrom, Type typeTo, bool isChecked)
        {
            Debug.Assert(TypeUtils.IsNullableType(typeFrom));
            Debug.Assert(!TypeUtils.IsNullableType(typeTo));
            if (typeTo.GetTypeInfo().IsValueType)
                il.EmitNullableToNonNullableStructConversion(typeFrom, typeTo, isChecked);
            else
                il.EmitNullableToReferenceConversion(typeFrom);
        }


        private static void EmitNullableToNonNullableStructConversion(this ILGenerator il, Type typeFrom, Type typeTo, bool isChecked)
        {
            Debug.Assert(TypeUtils.IsNullableType(typeFrom));
            Debug.Assert(!TypeUtils.IsNullableType(typeTo));
            Debug.Assert(typeTo.GetTypeInfo().IsValueType);
            LocalBuilder locFrom = null;
            locFrom = il.DeclareLocal(typeFrom);
            il.Emit(OpCodes.Stloc, locFrom);
            il.Emit(OpCodes.Ldloca, locFrom);
            il.EmitGetValue(typeFrom);
            Type nnTypeFrom = TypeUtils.GetNonNullableType(typeFrom);
            il.EmitConvertToType(nnTypeFrom, typeTo, isChecked);
        }


        private static void EmitNullableToReferenceConversion(this ILGenerator il, Type typeFrom)
        {
            Debug.Assert(TypeUtils.IsNullableType(typeFrom));
            // We've got a conversion from nullable to Object, ValueType, Enum, etc.  Just box it so that
            // we get the nullable semantics.  
            il.Emit(OpCodes.Box, typeFrom);
        }


        private static void EmitNullableConversion(this ILGenerator il, Type typeFrom, Type typeTo, bool isChecked)
        {
            bool isTypeFromNullable = TypeUtils.IsNullableType(typeFrom);
            bool isTypeToNullable = TypeUtils.IsNullableType(typeTo);
            Debug.Assert(isTypeFromNullable || isTypeToNullable);
            if (isTypeFromNullable && isTypeToNullable)
                il.EmitNullableToNullableConversion(typeFrom, typeTo, isChecked);
            else if (isTypeFromNullable)
                il.EmitNullableToNonNullableConversion(typeFrom, typeTo, isChecked);
            else
                il.EmitNonNullableToNullableConversion(typeFrom, typeTo, isChecked);
        }


        internal static void EmitHasValue(this ILGenerator il, Type nullableType)
        {
            MethodInfo mi = nullableType.GetMethod("get_HasValue", BindingFlags.Instance | BindingFlags.Public);
            Debug.Assert(nullableType.GetTypeInfo().IsValueType);
            il.Emit(OpCodes.Call, mi);
        }


        internal static void EmitGetValue(this ILGenerator il, Type nullableType)
        {
            MethodInfo mi = nullableType.GetMethod("get_Value", BindingFlags.Instance | BindingFlags.Public);
            Debug.Assert(nullableType.GetTypeInfo().IsValueType);
            il.Emit(OpCodes.Call, mi);
        }


        internal static void EmitGetValueOrDefault(this ILGenerator il, Type nullableType)
        {
            MethodInfo mi = nullableType.GetMethod("GetValueOrDefault", System.Type.EmptyTypes);
            Debug.Assert(nullableType.GetTypeInfo().IsValueType);
            il.Emit(OpCodes.Call, mi);
        }

#endregion

#region Arrays

        /// <summary>
        /// Emits an array of constant values provided in the given list.
        /// The array is strongly typed.
        /// </summary>
        internal static void EmitArray<T>(this ILGenerator il, IList<T> items)
        {
            Debug.Assert(items != null);

            il.EmitInt(items.Count);
            il.Emit(OpCodes.Newarr, typeof(T));
            for (int i = 0; i < items.Count; i++)
            {
                il.Emit(OpCodes.Dup);
                il.EmitInt(i);
                il.EmitConstant(items[i], typeof(T));
                il.EmitStoreElement(typeof(T));
            }
        }

        /// <summary>
        /// Emits an array of values of count size.
        /// </summary>
        internal static void EmitArray(this ILGenerator il, Type elementType, int count)
        {
            Debug.Assert(elementType != null);
            Debug.Assert(count >= 0);

            il.EmitInt(count);
            il.Emit(OpCodes.Newarr, elementType);
        }

        /// <summary>
        /// Emits an array construction code.  
        /// The code assumes that bounds for all dimensions
        /// are already emitted.
        /// </summary>
        internal static void EmitArray(this ILGenerator il, Type arrayType)
        {
            Debug.Assert(arrayType != null);
            Debug.Assert(arrayType.IsArray);

            if (arrayType.IsVector())
            {
                il.Emit(OpCodes.Newarr, arrayType.GetElementType());
            }
            else
            {
                int rank = arrayType.GetArrayRank();

                Type[] types = new Type[rank];
                for (int i = 0; i < rank; i++)
                {
                    types[i] = typeof(int);
                }
                il.EmitNew(arrayType, types);
            }
        }

#endregion

#region Support for emitting constants

        internal static void EmitDecimal(this ILGenerator il, decimal value)
        {
            if (Decimal.Truncate(value) == value)
            {
                if (Int32.MinValue <= value && value <= Int32.MaxValue)
                {
                    int intValue = Decimal.ToInt32(value);
                    il.EmitInt(intValue);
                    il.EmitNew(Decimal_Ctor_Int32);
                }
                else if (Int64.MinValue <= value && value <= Int64.MaxValue)
                {
                    long longValue = Decimal.ToInt64(value);
                    il.EmitLong(longValue);
                    il.EmitNew(Decimal_Ctor_Int64);
                }
                else
                {
                    il.EmitDecimalBits(value);
                }
            }
            else
            {
                il.EmitDecimalBits(value);
            }
        }

        private static void EmitDecimalBits(this ILGenerator il, decimal value)
        {
            int[] bits = Decimal.GetBits(value);
            il.EmitInt(bits[0]);
            il.EmitInt(bits[1]);
            il.EmitInt(bits[2]);
            il.EmitBoolean((bits[3] & 0x80000000) != 0);
            il.EmitByte((byte)(bits[3] >> 16));
            il.EmitNew(Decimal_Ctor_Int32_Int32_Int32_Bool_Byte);
        }

        /// <summary>
        /// Emits default(T)
        /// Semantics match C# compiler behavior
        /// </summary>
        internal static void EmitDefault(this ILGenerator il, Type type)
        {
            switch (type.GetTypeCode())
            {
                case TypeCode.Object:
                case TypeCode.DateTime:
                    if (type.GetTypeInfo().IsValueType)
                    {
                        // Type.GetTypeCode on an enum returns the underlying
                        // integer TypeCode, so we won't get here.
                        Debug.Assert(!type.GetTypeInfo().IsEnum);

                        // This is the IL for default(T) if T is a generic type
                        // parameter, so it should work for any type. It's also
                        // the standard pattern for structs.
                        LocalBuilder lb = il.DeclareLocal(type);
                        il.Emit(OpCodes.Ldloca, lb);
                        il.Emit(OpCodes.Initobj, type);
                        il.Emit(OpCodes.Ldloc, lb);
                    }
                    else
                    {
                        il.Emit(OpCodes.Ldnull);
                    }
                    break;

                case TypeCode.Empty:
                case TypeCode.String:
                    il.Emit(OpCodes.Ldnull);
                    break;

                case TypeCode.Boolean:
                case TypeCode.Char:
                case TypeCode.SByte:
                case TypeCode.Byte:
                case TypeCode.Int16:
                case TypeCode.UInt16:
                case TypeCode.Int32:
                case TypeCode.UInt32:
                    il.Emit(OpCodes.Ldc_I4_0);
                    break;

                case TypeCode.Int64:
                case TypeCode.UInt64:
                    il.Emit(OpCodes.Ldc_I4_0);
                    il.Emit(OpCodes.Conv_I8);
                    break;

                case TypeCode.Single:
                    il.Emit(OpCodes.Ldc_R4, default(Single));
                    break;

                case TypeCode.Double:
                    il.Emit(OpCodes.Ldc_R8, default(Double));
                    break;

                case TypeCode.Decimal:
                    il.Emit(OpCodes.Ldc_I4_0);
                    il.Emit(OpCodes.Newobj, Decimal_Ctor_Int32);
                    break;

                default:
                    throw ContractUtils.Unreachable;
            }
        }

#endregion
    }
}

#if TEST
namespace System.Reflection.Emit
{
    interface IILGenerator
    {
        void BeginCatchBlock(Type exceptionType);
        void BeginExceptFilterBlock();
        Label BeginExceptionBlock();
        void BeginFaultBlock();
        void BeginFinallyBlock();
        LocalBuilder DeclareLocal(Type localType);
        LocalBuilder DeclareLocal(Type localType, bool pinned);
        Label DefineLabel();
        void Emit(OpCode opcode);
        void Emit(OpCode opcode, Type cls);
        void Emit(OpCode opcode, string str);
        void Emit(OpCode opcode, float arg);
        void Emit(OpCode opcode, sbyte arg);
        void Emit(OpCode opcode, MethodInfo meth);
        void Emit(OpCode opcode, FieldInfo field);
        void Emit(OpCode opcode, LocalBuilder local);
        void Emit(OpCode opcode, Label label);
        void Emit(OpCode opcode, ConstructorInfo con);
        void Emit(OpCode opcode, long arg);
        void Emit(OpCode opcode, int arg);
        void Emit(OpCode opcode, short arg);
        void Emit(OpCode opcode, double arg);
        void Emit(OpCode opcode, byte arg);
        void Emit(OpCode opcode, Label[] labels);
        void EmitCall(OpCode opcode, MethodInfo methodInfo, Type[] optionalParameterTypes);
        void EndExceptionBlock();
        void MarkLabel(Label loc);
    }

    class DebuggingILGenerator : IILGenerator
    {
        private readonly ILGenerator _ilg;
        private readonly StringBuilder _sb;

        public DebuggingILGenerator(ILGenerator ilg)
        {
            _ilg = ilg;
            _sb = new StringBuilder();
        }

        public void BeginCatchBlock(Type exceptionType)
        {
            _sb.AppendLine($"BeginCatchBlock({exceptionType.FullName})");
            _ilg.BeginCatchBlock(exceptionType);
        }

        public void BeginExceptFilterBlock()
        {
            _sb.AppendLine($"BeginExceptFilterBlock()");
            _ilg.BeginExceptFilterBlock();
        }

        public Label BeginExceptionBlock()
        {
            var res = _ilg.BeginExceptionBlock();
            _sb.AppendLine($"BeginExceptionBlock() => {res.GetHashCode()}");
            return res;
        }

        public void BeginFaultBlock()
        {
            _sb.AppendLine($"BeginFaultBlock()");
            _ilg.BeginFaultBlock();
        }

        public void BeginFinallyBlock()
        {
            _sb.AppendLine($"BeginFinallyBlock()");
            _ilg.BeginFinallyBlock();
        }

        public LocalBuilder DeclareLocal(Type localType)
        {
            var res = _ilg.DeclareLocal(localType);
            _sb.AppendLine($"DeclareLocal({localType.FullName}) => {res.GetHashCode()}");
            return res;
        }

        public LocalBuilder DeclareLocal(Type localType, bool pinned)
        {
            var res = _ilg.DeclareLocal(localType, pinned);
            _sb.AppendLine($"DeclareLocal({localType.FullName}, {pinned}) => {res.GetHashCode()}");
            return res;
        }

        public Label DefineLabel()
        {
            var res = _ilg.DefineLabel();
            _sb.AppendLine($"DefineLabel() => {res.GetHashCode()}");
            return res;
        }

        public void Emit(OpCode opcode)
        {
            _sb.AppendLine($"Emit({opcode})");
            _ilg.Emit(opcode);
        }

        public void Emit(OpCode opcode, short arg)
        {
            _sb.AppendLine($"Emit({opcode}, {arg})");
            _ilg.Emit(opcode, arg);
        }

        public void Emit(OpCode opcode, byte arg)
        {
            _sb.AppendLine($"Emit({opcode}, {arg})");
            _ilg.Emit(opcode, arg);
        }

        public void Emit(OpCode opcode, Label[] labels)
        {
            _sb.AppendLine($"Emit({opcode}, {string.Join(", ", labels.Map(l => l.GetHashCode()))})");
            _ilg.Emit(opcode, labels);
        }

        public void Emit(OpCode opcode, double arg)
        {
            _sb.AppendLine($"Emit({opcode}, {arg})");
            _ilg.Emit(opcode, arg);
        }

        public void Emit(OpCode opcode, int arg)
        {
            _sb.AppendLine($"Emit({opcode}, {arg})");
            _ilg.Emit(opcode, arg);
        }

        public void Emit(OpCode opcode, MethodInfo meth)
        {
            _sb.AppendLine($"Emit({opcode}, {meth})");
            _ilg.Emit(opcode, meth);
        }

        public void Emit(OpCode opcode, FieldInfo field)
        {
            _sb.AppendLine($"Emit({opcode}, {field})");
            _ilg.Emit(opcode, field);
        }

        public void Emit(OpCode opcode, Label label)
        {
            _sb.AppendLine($"Emit({opcode}, {label.GetHashCode()})");
            _ilg.Emit(opcode, label);
        }

        public void Emit(OpCode opcode, ConstructorInfo con)
        {
            _sb.AppendLine($"Emit({opcode}, {con})");
            _ilg.Emit(opcode, con);
        }

        public void Emit(OpCode opcode, long arg)
        {
            _sb.AppendLine($"Emit({opcode}, {arg})");
            _ilg.Emit(opcode, arg);
        }

        public void Emit(OpCode opcode, LocalBuilder local)
        {
            _sb.AppendLine($"Emit({opcode}, {local.GetHashCode()})");
            _ilg.Emit(opcode, local);
        }

        public void Emit(OpCode opcode, float arg)
        {
            _sb.AppendLine($"Emit({opcode}, {arg})");
            _ilg.Emit(opcode, arg);
        }

        public void Emit(OpCode opcode, sbyte arg)
        {
            _sb.AppendLine($"Emit({opcode}, {arg})");
            _ilg.Emit(opcode, arg);
        }

        public void Emit(OpCode opcode, string str)
        {
            _sb.AppendLine($"Emit({opcode}, {str})");
            _ilg.Emit(opcode, str);
        }

        public void Emit(OpCode opcode, Type cls)
        {
            _sb.AppendLine($"Emit({opcode}, {cls.FullName})");
            _ilg.Emit(opcode, cls);
        }

        public void EmitCall(OpCode opcode, MethodInfo methodInfo, Type[] optionalParameterTypes)
        {
            _sb.AppendLine($"EmitCall({opcode}, {methodInfo}, {string.Join(", ", optionalParameterTypes.Map(t => t.FullName))})");
            _ilg.EmitCall(opcode, methodInfo, optionalParameterTypes);
        }

        public void EndExceptionBlock()
        {
            _sb.AppendLine($"EndExceptionBlock()");
            _ilg.EndExceptionBlock();
        }

        public void MarkLabel(Label loc)
        {
            _sb.AppendLine($"MarkLabel({loc.GetHashCode()})");
            _ilg.MarkLabel(loc);
        }
    }
}
#endif<|MERGE_RESOLUTION|>--- conflicted
+++ resolved
@@ -9,15 +9,11 @@
 using System.Dynamic.Utils;
 using System.Reflection;
 using System.Reflection.Emit;
-<<<<<<< HEAD
-using System.Text;
+using static System.Linq.Expressions.CachedReflectionInfo;
 
 #if TEST
 using ILGenerator = System.Reflection.Emit.IILGenerator;
 #endif
-=======
-using static System.Linq.Expressions.CachedReflectionInfo;
->>>>>>> c0a5b0bb
 
 namespace System.Linq.Expressions.Compiler
 {
@@ -1269,6 +1265,8 @@
 #if TEST
 namespace System.Reflection.Emit
 {
+    using System.Text;
+
     interface IILGenerator
     {
         void BeginCatchBlock(Type exceptionType);
