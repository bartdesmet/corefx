--- conflicted
+++ resolved
@@ -2,21 +2,12 @@
 // The .NET Foundation licenses this file to you under the MIT license.
 // See the LICENSE file in the project root for more information.
 
-<<<<<<< HEAD
-//#define TEST
-
 using System.Collections.Generic;
-=======
->>>>>>> 6d523750
 using System.Diagnostics;
 using System.Dynamic.Utils;
 using System.Reflection;
 using System.Reflection.Emit;
 using static System.Linq.Expressions.CachedReflectionInfo;
-
-#if TEST
-using ILGenerator = System.Reflection.Emit.IILGenerator;
-#endif
 
 namespace System.Linq.Expressions.Compiler
 {
