// Licensed to the .NET Foundation under one or more agreements.
// The .NET Foundation licenses this file to you under the MIT license.
// See the LICENSE file in the project root for more information.

using System.Collections.Generic;
using System.Diagnostics;
using System.Dynamic.Utils;
using System.Reflection;
using System.Reflection.Emit;
using System.Runtime.CompilerServices;

namespace System.Linq.Expressions.Compiler
{
    internal interface ILocalCache
    {
        LocalBuilder GetLocal(Type type);

        void FreeLocal(LocalBuilder local);
    }

    /// <summary>
    /// LambdaCompiler is responsible for compiling individual lambda (LambdaExpression). The complete tree may
    /// contain multiple lambdas, the Compiler class is responsible for compiling the whole tree, individual
    /// lambdas are then compiled by the LambdaCompiler.
    /// </summary>
    [System.Diagnostics.CodeAnalysis.SuppressMessage("Microsoft.Maintainability", "CA1506:AvoidExcessiveClassCoupling")]
    internal sealed partial class LambdaCompiler : ILocalCache
    {
        private delegate void WriteBack(LambdaCompiler compiler);

        // Information on the entire lambda tree currently being compiled
        private readonly AnalyzedTree _tree;

        private readonly ILGenerator _ilg;

#if FEATURE_COMPILE_TO_METHODBUILDER
        // The TypeBuilder backing this method, if any
        private readonly TypeBuilder _typeBuilder;
#endif

        private readonly MethodInfo _method;

        // Currently active LabelTargets and their mapping to IL labels
        private LabelScopeInfo _labelBlock = new LabelScopeInfo(null, LabelScopeKind.Lambda);
        // Mapping of labels used for "long" jumps (jumping out and into blocks)
        private readonly Dictionary<LabelTarget, LabelInfo> _labelInfo = new Dictionary<LabelTarget, LabelInfo>();

        // The currently active variable scope
        private CompilerScope _scope;

        // The lambda we are compiling
        private readonly LambdaExpression _lambda;

        // True if the method's first argument is of type Closure
        private readonly bool _hasClosureArgument;

        // Runtime constants bound to the delegate
        private readonly BoundConstants _boundConstants;

        // Free list of locals, so we reuse them rather than creating new ones
        private readonly KeyedStack<Type, LocalBuilder> _freeLocals = new KeyedStack<Type, LocalBuilder>();

        // Type of the closure with hoisted variables the lambda is invoked on
        private readonly Type _closureType;

        // Type of the live constants bundle the lambda is invoked on
        private readonly Type _constantsType;

        // Type of the environment the lambda is invoked on
        private readonly Type _environmentType;

        /// <summary>
        /// Creates a lambda compiler that will compile to a dynamic method
        /// </summary>
        private LambdaCompiler(AnalyzedTree tree, LambdaExpression lambda, CompilerScope parent)
        {
            _tree = tree;
            _lambda = lambda;

            // These are populated by AnalyzeTree/VariableBinder
            _scope = tree.Scopes[lambda];
            _boundConstants = tree.Constants[lambda];

            _closureType = _scope.GetClosureType(parent);
            _constantsType = _boundConstants.GetConstantsType();
            _environmentType = GetEnvironmentType();
            _hasClosureArgument = true;

            // PERF: See remark in EmitClosureArgument for the use of System.Object as the
            //       as the first parameter's type rather than _environmentType.
            Type[] parameterTypes = GetParameterTypes(lambda, typeof(object));

            var method = new DynamicMethod(lambda.Name ?? "lambda_method", lambda.ReturnType, parameterTypes, true);
            _method = method;

            // In a Win8 immersive process user code is not allowed to access non-W8P framework APIs through
            // reflection or RefEmit. Framework code, however, is given an exemption.
            // This is to make sure that user code cannot access non-W8P framework APIs via ExpressionTree.

            // TODO: This API is not available, is there an alternative way to achieve the same.
            // method.ProfileAPICheck = true;

            _ilg = method.GetILGenerator();

            InitializeMethod();
        }

#if FEATURE_COMPILE_TO_METHODBUILDER
        /// <summary>
        /// Creates a lambda compiler that will compile into the provided MethodBuilder
        /// </summary>
        private LambdaCompiler(AnalyzedTree tree, LambdaExpression lambda, MethodBuilder method, CompilerScope parent)
        {
            _tree = tree;
            _lambda = lambda;

            // These are populated by AnalyzeTree/VariableBinder
            _scope = tree.Scopes[lambda];
            _boundConstants = tree.Constants[lambda];

            _closureType = _scope.GetClosureType(parent);
            _constantsType = _boundConstants.GetConstantsType();
            _environmentType = GetEnvironmentType();
            _hasClosureArgument = _scope.NeedsClosure;

            // PERF: See remark in EmitClosureArgument for the use of System.Object as the
            //       as the first parameter's type rather than _environmentType.
            Type[] paramTypes = GetParameterTypes(lambda, _hasClosureArgument ? typeof(object) : null);

            method.SetReturnType(lambda.ReturnType);
            method.SetParameters(paramTypes);
            var parameters = lambda.Parameters;
            // parameters are index from 1, with closure argument we need to skip the first arg
            int startIndex = _hasClosureArgument ? 2 : 1;
            for (int i = 0, n = parameters.Count; i < n; i++)
            {
                method.DefineParameter(i + startIndex, ParameterAttributes.None, parameters[i].Name);
            }

<<<<<<< HEAD
            _typeBuilder = (TypeBuilder)method.DeclaringType.GetTypeInfo();
=======
            _tree = tree;
            _lambda = lambda;
            _typeBuilder = (TypeBuilder)method.DeclaringType;
>>>>>>> bdf712d5
            _method = method;

            _ilg = method.GetILGenerator();

            InitializeMethod();
        }
#endif

        /// <summary>
        /// Creates a lambda compiler for an inlined lambda
        /// </summary>
        private LambdaCompiler(
            LambdaCompiler parent,
            LambdaExpression lambda,
            InvocationExpression invocation)
        {
            _tree = parent._tree;
            _lambda = lambda;
            _method = parent._method;
            _ilg = parent._ilg;
            _hasClosureArgument = parent._hasClosureArgument;
#if FEATURE_COMPILE_TO_METHODBUILDER
            _typeBuilder = parent._typeBuilder;
#endif
            // inlined scopes are associated with invocation, not with the lambda
            _scope = _tree.Scopes[invocation];
            _boundConstants = parent._boundConstants;

            _closureType = _scope.GetClosureType(parent._scope);
            _constantsType = _boundConstants.GetConstantsType();
            _environmentType = GetEnvironmentType();
        }

        private Type GetEnvironmentType()
        {
            if (_closureType == null && _constantsType == null)
            {
                return typeof(object);
            }

            if (_closureType != null && _constantsType != null)
            {
                return typeof(CompiledLambdaEnvironment<,>).MakeGenericType(_closureType, _constantsType);
            }

            return _closureType ?? _constantsType;
        }

        private void InitializeMethod()
        {
            // See if we can find a return label, so we can emit better IL
            AddReturnLabel(_lambda);
            _boundConstants.EmitCacheConstants(this);
        }

        internal ILGenerator IL => _ilg;

        internal IParameterProvider Parameters => _lambda;

#if FEATURE_COMPILE_TO_METHODBUILDER
        internal bool CanEmitBoundConstants => _method is DynamicMethod;
#endif

        internal Type ClosureType => _closureType;

        internal Type EnvironmentType => _environmentType;

        #region Compiler entry points

        /// <summary>
        /// Compiler entry point
        /// </summary>
        /// <param name="lambda">LambdaExpression to compile.</param>
        /// <returns>The compiled delegate.</returns>
        internal static Delegate Compile(LambdaExpression lambda)
        {
            lambda.ValidateArgumentCount();

            // 1. Bind lambda
            AnalyzedTree tree = AnalyzeLambda(ref lambda, true);

            // 2. Create lambda compiler
            LambdaCompiler c = new LambdaCompiler(tree, lambda, default(CompilerScope));

            // 3. Emit
            c.EmitLambdaBody();

            // 4. Return the delegate.
            return c.CreateDelegate();
        }

#if FEATURE_COMPILE_TO_METHODBUILDER
        /// <summary>
        /// Mutates the MethodBuilder parameter, filling in IL, parameters,
        /// and return type.
        ///
        /// (probably shouldn't be modifying parameters/return type...)
        /// </summary>
        internal static void Compile(LambdaExpression lambda, MethodBuilder method)
        {
            // 1. Bind lambda
            AnalyzedTree tree = AnalyzeLambda(ref lambda);

            // 2. Create lambda compiler
            LambdaCompiler c = new LambdaCompiler(tree, lambda, method);

            // 3. Emit
            c.EmitLambdaBody();
        }
#endif

        #endregion

        private static AnalyzedTree AnalyzeLambda(ref LambdaExpression lambda, bool compileToDynamicMethod)
        {
            // Spill the stack for any exception handling blocks or other
            // constructs which require entering with an empty stack
            lambda = StackSpiller.AnalyzeLambda(lambda);

            var tree = new AnalyzedTree();

            // Allocate storage for live constants in this lambda
            lambda = ConstantAllocator.Allocate(lambda, tree, compileToDynamicMethod);

            // Bind any variable references in this lambda
            VariableBinder.Bind(lambda, tree);

            return tree;
        }

        public LocalBuilder GetLocal(Type type) => _freeLocals.TryPop(type) ?? _ilg.DeclareLocal(type);

        public void FreeLocal(LocalBuilder local)
        {
            Debug.Assert(local != null);
            _freeLocals.Push(local.LocalType, local);
        }

        /// <summary>
        /// Gets the argument slot corresponding to the parameter at the given
        /// index. Assumes that the method takes a certain number of prefix
        /// arguments, followed by the real parameters stored in Parameters
        /// </summary>
        internal int GetLambdaArgument(int index)
        {
            return index + (_hasClosureArgument ? 1 : 0) + (_method.IsStatic ? 0 : 1);
        }

        /// <summary>
        /// Returns the index-th argument. This method provides access to the actual arguments
        /// defined on the lambda itself, and excludes the possible 0-th closure argument.
        /// </summary>
        internal void EmitLambdaArgument(int index)
        {
            _ilg.EmitLoadArg(GetLambdaArgument(index));
        }

        internal void EmitConstantsStorage()
        {
#if FEATURE_COMPILE_TO_METHODBUILDER
            Debug.Assert(CanEmitBoundConstants); // this should've been checked already
#endif

            EmitClosureArgument();

            // if we have locals, we'll have an environment; otherwise, we'll just
            // have the live constants in the closure argument position

            if (_closureType != null)
            {
                IL.Emit(OpCodes.Ldfld, _environmentType.GetField("Constants"));
            }
        }

        internal void EmitLocalsStorage()
        {
            EmitClosureArgument();

            // if we have live constants, we'll have an environment; otherwise,
            // we'll just have the locals in the closure argument position

            if (_constantsType != null)
            {
                IL.Emit(OpCodes.Ldfld, _environmentType.GetField("Locals"));
            }
        }

        private void EmitClosureArgument()
        {
            Debug.Assert(_hasClosureArgument, "must have a Closure argument");
            Debug.Assert(_method.IsStatic, "must be a static method");
            _ilg.EmitLoadArg(0);

            // PERF: If the first argument is a generic type such as CompiledLambdaEnvironment<,>
            //       or Closure<>, the performance for delegate creation through CreateDelegate
            //       invoked on DynamicMethod suffers. Passing the argument as object and casting
            //       it inside the lambda turns out to be faster. EmitClosureToLocal ensures this
            //       is only done once.
            _ilg.EmitConvertToType(typeof(object), _environmentType, false);
        }

        private Delegate CreateDelegate()
        {
            Debug.Assert(_method is DynamicMethod);

            // Top-level lambdas never have hoisted locals; at most, we have
            // live constants in the environment.

            object target = null;

            if (_constantsType != null)
            {
                target = _boundConstants.ToObject();
            }

            return _method.CreateDelegate(_lambda.Type, target);
        }

#if FEATURE_COMPILE_TO_METHODBUILDER
        private FieldBuilder CreateStaticField(string name, Type type)
        {
            // We are emitting into someone else's type. We don't want name
            // conflicts, so choose a long name that is unlikely to conflict.
            // Naming scheme chosen here is similar to what the C# compiler
            // uses.
            return _typeBuilder.DefineField("<ExpressionCompilerImplementationDetails>{" + System.Threading.Interlocked.Increment(ref s_counter) + "}" + name, type, FieldAttributes.Static | FieldAttributes.Private);
        }
#endif

        /// <summary>
        /// Creates an uninitialized field suitable for private implementation details
        /// Works with DynamicMethods or TypeBuilders.
        /// </summary>
        private MemberExpression CreateLazyInitializedField<T>(string name)
        {
#if FEATURE_COMPILE_TO_METHODBUILDER
            if (_method is DynamicMethod)
#else
            Debug.Assert(_method is DynamicMethod);
#endif
            {
                return Expression.Field(Expression.Constant(new StrongBox<T>(default(T))), "Value");
            }
#if FEATURE_COMPILE_TO_METHODBUILDER
            else
            {
                return Expression.Field(null, CreateStaticField(name, typeof(T)));
            }
#endif
        }
    }
}<|MERGE_RESOLUTION|>--- conflicted
+++ resolved
@@ -111,9 +111,6 @@
         /// </summary>
         private LambdaCompiler(AnalyzedTree tree, LambdaExpression lambda, MethodBuilder method, CompilerScope parent)
         {
-            _tree = tree;
-            _lambda = lambda;
-
             // These are populated by AnalyzeTree/VariableBinder
             _scope = tree.Scopes[lambda];
             _boundConstants = tree.Constants[lambda];
@@ -137,13 +134,9 @@
                 method.DefineParameter(i + startIndex, ParameterAttributes.None, parameters[i].Name);
             }
 
-<<<<<<< HEAD
-            _typeBuilder = (TypeBuilder)method.DeclaringType.GetTypeInfo();
-=======
             _tree = tree;
             _lambda = lambda;
             _typeBuilder = (TypeBuilder)method.DeclaringType;
->>>>>>> bdf712d5
             _method = method;
 
             _ilg = method.GetILGenerator();
@@ -342,7 +335,7 @@
             //       invoked on DynamicMethod suffers. Passing the argument as object and casting
             //       it inside the lambda turns out to be faster. EmitClosureToLocal ensures this
             //       is only done once.
-            _ilg.EmitConvertToType(typeof(object), _environmentType, false);
+            _ilg.EmitConvertToType(typeof(object), _environmentType, false, locals: this);
         }
 
         private Delegate CreateDelegate()
