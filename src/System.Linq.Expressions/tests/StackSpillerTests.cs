﻿// Licensed to the .NET Foundation under one or more agreements.
// The .NET Foundation licenses this file to you under the MIT license.
// See the LICENSE file in the project root for more information.

#if FEATURE_COMPILE

using System.Collections.Generic;
using System.Reflection;
using System.Runtime.CompilerServices;
using Xunit;

namespace System.Linq.Expressions.Tests
{
    public static class StackSpillerTests
    {
        [Fact]
        public static void Spill_Binary()
        {
            Test((l, r) => Expression.Add(l, r), Expression.Constant(1), Expression.Constant(2));
        }

        [Fact]
        public static void Spill_Binary_IndexAssign()
        {
            var item = typeof(Dictionary<int, int>).GetProperty("Item");

            Test((d, i, v) =>
            {
                var index = Expression.Property(d, item, i);

                return
                    Expression.Block(
                        Expression.Assign(index, v),
                        index
                    );
            }, Expression.Constant(new Dictionary<int, int>()), Expression.Constant(0), Expression.Constant(1));
        }

        [Fact]
        public static void Spill_Binary_MemberAssign()
        {
            var baz = typeof(Bar).GetProperty(nameof(Bar.Baz));

            Test((l, r) =>
            {
                var prop = Expression.Property(l, baz);

                return
                    Expression.Block(
                        Expression.Assign(prop, r),
                        prop
                    );
            }, Expression.Constant(new Bar()), Expression.Constant(42));
        }

        [Fact]
        public static void Spill_TryFinally()
        {
            Test(a => Expression.TryFinally(a, Expression.Empty()), Expression.Constant(1));
        }

        [Fact]
        public static void Spill_TryCatch()
        {
            foreach (var div in new[] { 1, 0 })
            {
                Test((n, d, a) => Expression.TryCatch(Expression.Divide(n, d), Expression.Catch(typeof(DivideByZeroException), a)), Expression.Constant(1), Expression.Constant(div), Expression.Constant(42));
            }
        }

        [Fact]
        public static void Spill_Loop()
        {
            Test((a, b) =>
            {
                var @break = Expression.Label(typeof(int));
                return Expression.Add(a, Expression.Loop(Expression.Break(@break, b), @break));
            }, Expression.Constant(1), Expression.Constant(2));
        }

        [Fact]
        public static void Spill_Member()
        {
            Test(s => Expression.Property(s, nameof(string.Length)), Expression.Constant("bar"));
        }

        [Fact]
        public static void Spill_TypeBinary()
        {
            Test(s => Expression.TypeIs(s, typeof(string)), Expression.Constant("bar", typeof(object)));
            Test(s => Expression.TypeEqual(s, typeof(string)), Expression.Constant("bar", typeof(object)));
        }

        [Fact]
        public static void Spill_Binary_Logical()
        {
            Test((l, r) => Expression.AndAlso(l, r), Expression.Constant(false), Expression.Constant(false));
            Test((l, r) => Expression.AndAlso(l, r), Expression.Constant(false), Expression.Constant(true));
            Test((l, r) => Expression.AndAlso(l, r), Expression.Constant(true), Expression.Constant(false));
            Test((l, r) => Expression.AndAlso(l, r), Expression.Constant(true), Expression.Constant(true));
        }

        [Fact]
        public static void Spill_Conditional()
        {
            Test((t, l, r) => Expression.Condition(t, l, r), Expression.Constant(false), Expression.Constant(1), Expression.Constant(2));
            Test((t, l, r) => Expression.Condition(t, l, r), Expression.Constant(true), Expression.Constant(1), Expression.Constant(2));
        }

        [Fact]
        public static void Spill_Index()
        {
            var item = typeof(Dictionary<int, int>).GetProperty("Item");

            Test((d, i) => Expression.MakeIndex(d, item, new[] { i }), Expression.Constant(new Dictionary<int, int> { { 1, 2 } }), Expression.Constant(1));
        }

        [Fact]
        public static void Spill_Call_Static()
        {
            var max = typeof(Math).GetMethod(nameof(Math.Max), new[] { typeof(int), typeof(int) });

            Test((x, y) => Expression.Call(max, x, y), Expression.Constant(1), Expression.Constant(2));
        }

        [Fact]
        public static void Spill_Call_Instance()
        {
            var substring = typeof(string).GetMethod(nameof(string.Substring), new[] { typeof(int), typeof(int) });

            Test((s, i, j) => Expression.Call(s, substring, i, j), Expression.Constant("foobar"), Expression.Constant(1), Expression.Constant(2));
        }

        [Fact]
        public static void Spill_Invocation()
        {
            Test((d, a, b) => Expression.Invoke(d, a, b), Expression.Constant(new Func<int, int, int>((x, y) => x + y)), Expression.Constant(1), Expression.Constant(2));
        }

        [Fact]
        public static void Spill_Invocation_Inline()
        {
            var x = Expression.Parameter(typeof(int));
            var y = Expression.Parameter(typeof(int));

            Test((a, b) => Expression.Invoke(Expression.Lambda(Expression.Subtract(x, y), x, y), a, b), Expression.Constant(1), Expression.Constant(2));
        }

        [Fact]
        public static void Spill_New()
        {
            var ctor = typeof(TimeSpan).GetConstructor(new[] { typeof(int), typeof(int), typeof(int) });

            Test((h, m, s) => Expression.New(ctor, h, m, s), Expression.Constant(1), Expression.Constant(2), Expression.Constant(3));
        }

        [Fact]
        public static void Spill_NewArrayInit()
        {
            Test((a, b, c) =>
            {
                var p = Expression.Parameter(typeof(int[]));

                return
                    Expression.Block(
                        new[] { p },
                        Expression.Assign(
                            p,
                            Expression.NewArrayInit(typeof(int), a, b, c)
                        ),
                        Expression.Multiply(
                            Expression.Add(
                                Expression.ArrayIndex(p, Expression.Constant(0)),
                                Expression.ArrayIndex(p, Expression.Constant(1))
                            ),
                            Expression.ArrayIndex(p, Expression.Constant(2))
                        )
                    );
            }, Expression.Constant(2), Expression.Constant(3), Expression.Constant(5));
        }

        [Fact]
        public static void Spill_NewArrayBounds()
        {
            var getUpperBound = typeof(Array).GetMethod(nameof(Array.GetUpperBound));

            Test((a, b, c) =>
            {
                var p = Expression.Parameter(typeof(int[,,]));

                return
                    Expression.Block(
                        new[] { p },
                        Expression.Assign(
                            p,
                            Expression.NewArrayBounds(typeof(int), a, b, c)
                        ),
                        Expression.Multiply(
                            Expression.Add(
                                Expression.Call(p, getUpperBound, Expression.Constant(0)),
                                Expression.Call(p, getUpperBound, Expression.Constant(1))
                            ),
                            Expression.Call(p, getUpperBound, Expression.Constant(2))
                        )
                    );
            }, Expression.Constant(2), Expression.Constant(3), Expression.Constant(5));
        }

        [Fact]
        public static void Spill_ListInit()
        {
            var item = typeof(List<int>).GetProperty("Item");

            Test((a, b, c) =>
            {
                var p = Expression.Parameter(typeof(List<int>));

                return
                    Expression.Block(
                        new[] { p },
                        Expression.Assign(
                            p,
                            Expression.ListInit(Expression.New(typeof(List<int>)), a, b, c)
                        ),
                        Expression.Multiply(
                            Expression.Add(
                                Expression.MakeIndex(p, item, new[] { Expression.Constant(0) }),
                                Expression.MakeIndex(p, item, new[] { Expression.Constant(1) })
                            ),
                            Expression.MakeIndex(p, item, new[] { Expression.Constant(2) })
                        )
                    );
            }, Expression.Constant(2), Expression.Constant(3), Expression.Constant(5));
        }

        [Fact]
        public static void Spill_MemberInit_Bind()
        {
            var baz = typeof(Bar).GetProperty(nameof(Bar.Baz));
            var foo = typeof(Bar).GetProperty(nameof(Bar.Foo));
            var qux = typeof(Bar).GetProperty(nameof(Bar.Qux));

            Test((a, b, c) =>
            {
                var p = Expression.Parameter(typeof(Bar));

                return
                    Expression.Block(
                        new[] { p },
                        Expression.Assign(
                            p,
                            Expression.MemberInit(
                                Expression.New(typeof(Bar)),
                                Expression.Bind(baz, a),
                                Expression.Bind(foo, b),
                                Expression.Bind(qux, c)
                            )
                        ),
                        Expression.Multiply(
                            Expression.Add(
                                Expression.Property(p, baz),
                                Expression.Property(p, foo)
                            ),
                            Expression.Property(p, qux)
                        )
                    );
            }, Expression.Constant(2), Expression.Constant(3), Expression.Constant(5));
        }

        [Fact]
        public static void Spill_MemberInit_MemberBind()
        {
            var bar = typeof(BarHolder).GetProperty(nameof(BarHolder.Bar));
            var baz = typeof(Bar).GetProperty(nameof(Bar.Baz));
            var foo = typeof(Bar).GetProperty(nameof(Bar.Foo));
            var qux = typeof(Bar).GetProperty(nameof(Bar.Qux));

            Test((a, b, c) =>
            {
                var p = Expression.Parameter(typeof(BarHolder));

                return
                    Expression.Block(
                        new[] { p },
                        Expression.Assign(
                            p,
                            Expression.MemberInit(
                                Expression.New(typeof(BarHolder)),
                                Expression.MemberBind(
                                    bar,
                                    Expression.Bind(baz, a),
                                    Expression.Bind(foo, b),
                                    Expression.Bind(qux, c)
                                )
                            )
                        ),
                        Expression.Multiply(
                            Expression.Add(
                                Expression.Property(Expression.Property(p, bar), baz),
                                Expression.Property(Expression.Property(p, bar), foo)
                            ),
                            Expression.Property(Expression.Property(p, bar), qux)
                        )
                    );
            }, Expression.Constant(2), Expression.Constant(3), Expression.Constant(5));
        }

        [Fact]
        public static void Spill_MemberInit_ListBind()
        {
            var xs = typeof(ListHolder).GetProperty(nameof(ListHolder.Xs));
            var add = typeof(List<int>).GetMethod(nameof(List<int>.Add));
            var item = typeof(List<int>).GetProperty("Item");

            Test((a, b, c) =>
            {
                var p = Expression.Parameter(typeof(ListHolder));

                return
                    Expression.Block(
                        new[] { p },
                        Expression.Assign(
                            p,
                            Expression.MemberInit(
                                Expression.New(typeof(ListHolder)),
                                Expression.ListBind(
                                    xs,
                                    Expression.ElementInit(add, a),
                                    Expression.ElementInit(add, b),
                                    Expression.ElementInit(add, c)
                                )
                            )
                        ),
                        Expression.Multiply(
                            Expression.Add(
                                Expression.Property(Expression.Property(p, xs), item, Expression.Constant(0)),
                                Expression.Property(Expression.Property(p, xs), item, Expression.Constant(1))
                            ),
                            Expression.Property(Expression.Property(p, xs), item, Expression.Constant(2))
                        )
                    );
            }, Expression.Constant(2), Expression.Constant(3), Expression.Constant(5));
        }

        [Fact]
        public static void Spill_Switch()
        {
            Test((v, d, a) => Expression.Switch(v, d, Expression.SwitchCase(a, Expression.Constant(1))), Expression.Constant(1), Expression.Constant(2), Expression.Constant(3));
            Test((v, d, a) => Expression.Switch(v, d, Expression.SwitchCase(a, Expression.Constant(7))), Expression.Constant(1), Expression.Constant(2), Expression.Constant(3));
            Test((v, d, a) => Expression.Switch(v, d, Expression.SwitchCase(Expression.Constant(7), a)), Expression.Constant(1), Expression.Constant(2), Expression.Constant(3));
            Test((v, d, a) => Expression.Switch(v, d, Expression.SwitchCase(Expression.Constant(7), a)), Expression.Constant(1), Expression.Constant(2), Expression.Constant(1));
        }

        [Fact]
        public static void Spill_Block()
        {
            Test((a, b) => Expression.Block(a, b), Expression.Constant(1), Expression.Constant(2));
        }

        [Fact]
        public static void Spill_LabelGoto()
        {
            foreach (var t in new[] { true, false })
            {
                Test((c, a, b) =>
                {
                    var lbl = Expression.Label(typeof(int));

                    return
                        Expression.Block(
                            Expression.IfThen(c, Expression.Goto(lbl, a)),
                            Expression.Label(lbl, b)
                        );
                }, Expression.Constant(t), Expression.Constant(1), Expression.Constant(2));
            }
        }

        [Fact]
        public static void Spill_NotRefInstance_IndexAssignment()
        {
            // See https://github.com/dotnet/corefx/issues/11740 for documented limitation

            var v = Expression.Constant(new ValueVector());
            var item = typeof(ValueVector).GetProperty("Item");
            var i = Expression.Constant(0);
            var x = Expression.Constant(42);

            NotSupported(Expression.Assign(Expression.Property(v, item, i), Spill(x)));
        }

        [Fact]
        public static void Spill_NotRefInstance_Index()
        {
            // See https://github.com/dotnet/corefx/issues/11740 for documented limitation

            var v = Expression.Constant(new ValueVector());
            var item = typeof(ValueVector).GetProperty("Item");
            var i = Expression.Constant(0);

            NotSupported(Expression.Property(v, item, Spill(i)));
        }

        [Fact]
        public static void Spill_NotRefInstance_MemberAssignment()
        {
            // See https://github.com/dotnet/corefx/issues/11740 for documented limitation

            var v = Expression.Constant(new ValueBar());
            var foo = typeof(ValueBar).GetProperty(nameof(ValueBar.Foo));
            var x = Expression.Constant(42);

            NotSupported(Expression.Assign(Expression.Property(v, foo), Spill(x)));
        }

        [Fact]
        public static void Spill_NotRefInstance_Call()
        {
            // See https://github.com/dotnet/corefx/issues/11740 for documented limitation

            var v = Expression.Constant(new ValueBar());
            var qux = typeof(ValueBar).GetMethod(nameof(ValueBar.Qux));
            var x = Expression.Constant(42);

            NotSupported(Expression.Call(v, qux, Spill(x)));
        }

        [Fact]
        public static void Spill_RequireNoRefArgs_Call()
        {
            // See https://github.com/dotnet/corefx/issues/11740 for documented limitation

            var assign = typeof(ByRefs).GetMethod(nameof(ByRefs.Assign));
            var x = Expression.Parameter(typeof(int));
            var v = Expression.Constant(42);
            var b = Expression.Block(new[] { x }, Expression.Call(assign, x, Spill(v)), x);

            NotSupported(b);
        }

        [Fact]
        public static void Spill_RequireNoRefArgs_New()
        {
            // See https://github.com/dotnet/corefx/issues/11740 for documented limitation

            var ctor = typeof(ByRefs).GetConstructors()[0];
            var x = Expression.Parameter(typeof(int));
            var v = Expression.Constant(42);
            var b = Expression.Block(new[] { x }, Expression.New(ctor, x, Spill(v)), x);

            NotSupported(b);
        }

        [Fact]
        public static void Spill_Optimizations_Constant()
        {
            var xs = Expression.Parameter(typeof(int[]));
            var i = Expression.Constant(0);
            var v = Spill(Expression.Constant(1));

            var e =
                Expression.Lambda<Action<int[]>>(
                    Expression.Assign(Expression.ArrayAccess(xs, i), v),
                    xs
                );

            e.VerifyIL(@"
                .method void ::lambda_method(object,int32[])
                {
                  .maxstack 4
                  .locals init (
                    [0] int32[],
                    [1] int32,
                    [2] int32
                  )

                  // Save instance (`xs`) into V_0
                  IL_0000: ldarg.1
                  IL_0001: stloc.0

                  // Save rhs (`try { 1 } finally {}`) into V_1
                  .try
                  {
                    IL_0002: ldc.i4.1
                    IL_0003: stloc.2
                    IL_0004: leave      IL_000a
                  }
                  finally
                  {
                    IL_0009: endfinally
                  }
                  IL_000a: ldloc.2
                  IL_000b: stloc.1

                  // Load instance from V_0
                  IL_000c: ldloc.0

                  // <OPTIMIZATION> Evaluate index (`0`) </OPTIMIZATION>
                  IL_000d: ldc.i4.0

                  // Load rhs from V_1
                  IL_000e: ldloc.1

                  // Evaluate `instance[index] = rhs` index assignment
                  IL_000f: stelem.i4

                  IL_0010: ret
                }"
            );
        }

        [Fact]
        public static void Spill_Optimizations_Default()
        {
            var xs = Expression.Parameter(typeof(int[]));
            var i = Expression.Default(typeof(int));
            var v = Spill(Expression.Constant(1));

            var e =
                Expression.Lambda<Action<int[]>>(
                    Expression.Assign(Expression.ArrayAccess(xs, i), v),
                    xs
                );

            e.VerifyIL(@"
                .method void ::lambda_method(object,int32[])
                {
                  .maxstack 4
                  .locals init (
                    [0] int32[],
                    [1] int32,
                    [2] int32
                  )

                  // Save instance (`xs`) into V_0
                  IL_0000: ldarg.1
                  IL_0001: stloc.0

                  // Save rhs (`try { 1 } finally {}`) into V_1
                  .try
                  {
                    IL_0002: ldc.i4.1
                    IL_0003: stloc.2
                    IL_0004: leave      IL_000a
                  }
                  finally
                  {
                    IL_0009: endfinally
                  }
                  IL_000a: ldloc.2
                  IL_000b: stloc.1

                  // Load instance from V_0
                  IL_000c: ldloc.0

                  // <OPTIMIZATION> Evaluate index (`0`) </OPTIMIZATION>
                  IL_000d: ldc.i4.0

                  // Load rhs from V_1
                  IL_000e: ldloc.1

                  // Evaluate `instance[index] = rhs` index assignment
                  IL_000f: stelem.i4

                  IL_0010: ret
                }"
            );
        }

        [Fact]
        public static void Spill_Optimizations_LiteralField()
        {
            var e =
                Expression.Lambda<Func<double>>(
                    Expression.Add(
                        Expression.Field(null, typeof(Math).GetField(nameof(Math.PI))),
                        Spill(Expression.Constant(0.0))
                    )
                );

            e.VerifyIL(@"
                .method float64 ::lambda_method(object)
                {
                  .maxstack 3
                  .locals init (
                    [0] float64,
                    [1] float64
                  )

                  // Save rhs (`try { 0.0 } finally {}`) into V_0
                  .try
                  {
                    IL_0000: ldc.r8     0
                    IL_0009: stloc.1
                    IL_000a: leave      IL_0010
                  }
                  finally
                  {
                    IL_000f: endfinally
                  }
                  IL_0010: ldloc.1
                  IL_0011: stloc.0

                  // <OPTIMIZATION> Evaluate lhs (`Math.PI` gets inlined) </OPTIMIZATION>
                  IL_0012: ldc.r8     3.14159265358979

                  // Load rhs from V_0
                  IL_001b: ldloc.0

                  // Evaluate `lhs + rhs`
                  IL_001c: add

                  IL_001d: ret
                }"
            );
        }

        [Fact]
        public static void Spill_Optimizations_StaticReadOnlyField()
        {
            var e =
                Expression.Lambda<Func<string>>(
                    Expression.Call(
                        typeof(string).GetMethod(nameof(string.Concat), new[] { typeof(string), typeof(string) }),
                        Expression.Field(null, typeof(bool).GetField(nameof(bool.TrueString))),
                        Spill(Expression.Constant("!"))
                    )
                );

            e.VerifyIL(@"
                .method string ::lambda_method(object)
                {
                  .maxstack 3
                  .locals init (
                    [0] string,
                    [1] string
                  )

                  // Save arg1 (`try { ""!"" } finally {}`) into V_0
                  .try
                  {
                    IL_0000: ldstr      ""!""
                    IL_0005: stloc.1
                    IL_0006: leave      IL_000c
                  }
                  finally
                  {
                    IL_000b: endfinally
                  }
                  IL_000c: ldloc.1
                  IL_000d: stloc.0

                  // <OPTIMIZATION> Evaluate arg0 (`bool::TrueString`) </OPTIMIZATION>
                  IL_000e: ldsfld     bool::TrueString

                  // Load arg1 from V_0
                  IL_0013: ldloc.0

                  // Evaluate `string.Concat(arg0, arg1)` call
                  IL_0014: call       string string::Concat(string,string)

                  IL_0019: ret
                }"
            );
        }

        [Fact]
        public static void Spill_Optimizations_RuntimeVariables1()
        {
            var f = Expression.Parameter(typeof(Action<IRuntimeVariables, int>));
            var e =
                Expression.Lambda<Action<Action<IRuntimeVariables, int>>>(
                    Expression.Invoke(
                        f,
                        Expression.RuntimeVariables(),
                        Spill(Expression.Constant(2))
                    ),
                    f
                );

            e.VerifyIL(@"
                .method void ::lambda_method(object,class [System.Private.CoreLib]System.Action`2<class [System.Linq.Expressions]System.Runtime.CompilerServices.IRuntimeVariables,int32>)
                {
                  .maxstack 4
                  .locals init (
                    [0] class [System.Private.CoreLib]System.Action`2<class [System.Linq.Expressions]System.Runtime.CompilerServices.IRuntimeVariables,int32>,
                    [1] int32,
                    [2] int32
                  )

                  // Save target (`f`) into V_0
                  IL_0000: ldarg.1
                  IL_0001: stloc.0

                  // Save arg1 (`try { 2 } finally {}`) into V_1
                  .try
                  {
                    IL_0002: ldc.i4.2
                    IL_0003: stloc.2
                    IL_0004: leave      IL_000a
                  }
                  finally
                  {
                    IL_0009: endfinally
                  }
                  IL_000a: ldloc.2
                  IL_000b: stloc.1

                  // Load target from V_0
                  IL_000c: ldloc.0

                  // <OPTIMIZATION> Load arg0 (`RuntimeVariables`) by calling RuntimeOps.CreateRuntimeVariables </OPTIMIZATION>
                  IL_000d: call       class [System.Linq.Expressions]System.Runtime.CompilerServices.IRuntimeVariables class [System.Linq.Expressions]System.Runtime.CompilerServices.RuntimeOps::CreateRuntimeVariables()

                  // Load arg1 from V_1
                  IL_0012: ldloc.1

                  // Evaluate `target(arg0, arg1)` delegate invocation
                  IL_0013: callvirt   instance void class [System.Private.CoreLib]System.Action`2<class [System.Linq.Expressions]System.Runtime.CompilerServices.IRuntimeVariables,int32>::Invoke(class [System.Linq.Expressions]System.Runtime.CompilerServices.IRuntimeVariables,int32)

                  IL_0018: ret
                }"
            );
        }

        [Fact]
        public static void Spill_Optimizations_RuntimeVariables2()
        {
            var f = Expression.Parameter(typeof(Action<IRuntimeVariables, int>));
            var x = Expression.Parameter(typeof(int));
            var e =
                Expression.Lambda<Action<Action<IRuntimeVariables, int>, int>>(
                    Expression.Invoke(
                        f,
                        Expression.RuntimeVariables(x),
                        Spill(Expression.Constant(2))
                    ),
                    f,
                    x
                );

            e.VerifyIL(@"
                .method void ::lambda_method(object,class [System.Private.CoreLib]System.Action`2<class [System.Linq.Expressions]System.Runtime.CompilerServices.IRuntimeVariables,int32>,int32)
                {
                  .maxstack 7
                  .locals init (
                    [0] class [System.Linq.Expressions]System.Runtime.CompilerServices.Closure`1<int32>,
                    [1] class [System.Private.CoreLib]System.Action`2<class [System.Linq.Expressions]System.Runtime.CompilerServices.IRuntimeVariables,int32>,
                    [2] int32,
                    [3] int32
                  )

                  // Hoist `x` to a closure in V_0
<<<<<<< HEAD
                  IL_0000: newobj     instance void class [System.Linq.Expressions]System.Runtime.CompilerServices.Closure`1<int32>::.ctor()
                  IL_0005: dup        
                  IL_0006: ldarg.2    
                  IL_0007: stfld      class [System.Linq.Expressions]System.Runtime.CompilerServices.Closure`1<int32>::Item1
                  IL_000c: stloc.0    

                  // Save target (`f`) into V_1
                  IL_000d: ldarg.1    
                  IL_000e: stloc.1    
=======
                  IL_0000: ldc.i4.1
                  IL_0001: newarr     object
                  IL_0006: dup
                  IL_0007: ldc.i4.0
                  IL_0008: ldarg.2
                  IL_0009: newobj     instance void class [System.Runtime]System.Runtime.CompilerServices.StrongBox`1<int32>::.ctor(int32)
                  IL_000e: stelem.ref
                  IL_000f: stloc.0

                  // Save target (`f`) into V_1
                  IL_0010: ldarg.1
                  IL_0011: stloc.1
>>>>>>> 244e98b5

                  // Save arg1 (`try { 2 } finally {}`) into V_2
                  .try
                  {
<<<<<<< HEAD
                    IL_000f: ldc.i4.2   
                    IL_0010: stloc.3    
                    IL_0011: leave      IL_0017
                  }
                  finally
                  {
                    IL_0016: endfinally 
                  }
                  IL_0017: ldloc.3    
                  IL_0018: stloc.2   

                  // Load target from V_1 
                  IL_0019: ldloc.1    

                  // <OPTIMIZATION> Load arg0 (`RuntimeVariables`) by calling RuntimeOps.CreateRuntimeVariables </OPTIMIZATION>
                  IL_001a: ldloc.0    
                  IL_001b: ldarg.0    
                  IL_001c: castclass  class [System.Linq.Expressions]System.Runtime.CompilerServices.Closure`1<int64[]>
                  IL_0021: ldfld      class [System.Linq.Expressions]System.Runtime.CompilerServices.Closure`1<int64[]>::Item1
                  IL_0026: call       class [System.Linq.Expressions]System.Runtime.CompilerServices.IRuntimeVariables class [System.Linq.Expressions]System.Runtime.CompilerServices.RuntimeOps::CreateRuntimeVariables(class [System.Linq.Expressions]System.Runtime.CompilerServices.IRuntimeVariables,int64[])

                  // Load arg1 from V_2
                  IL_002b: ldloc.2    
=======
                    IL_0012: ldc.i4.2
                    IL_0013: stloc.3
                    IL_0014: leave      IL_001a
                  }
                  finally
                  {
                    IL_0019: endfinally
                  }
                  IL_001a: ldloc.3
                  IL_001b: stloc.2

                  // Load target from V_1
                  IL_001c: ldloc.1

                  // <OPTIMIZATION> Load arg0 (`RuntimeVariables`) by calling RuntimeOps.CreateRuntimeVariables </OPTIMIZATION>
                  IL_001d: ldloc.0
                  IL_001e: ldarg.0
                  IL_001f: ldfld      class [System.Linq.Expressions]System.Runtime.CompilerServices.Closure::Constants
                  IL_0024: ldc.i4.0
                  IL_0025: ldelem.ref
                  IL_0026: castclass  int64[]
                  IL_002b: call       class [System.Linq.Expressions]System.Runtime.CompilerServices.IRuntimeVariables class [System.Linq.Expressions]System.Runtime.CompilerServices.RuntimeOps::CreateRuntimeVariables(object[],int64[])

                  // Load arg1 from V_2
                  IL_0030: ldloc.2
>>>>>>> 244e98b5

                  // Evaluate `target(arg0, arg1)` delegate invocation
                  IL_002c: callvirt   instance void class [System.Private.CoreLib]System.Action`2<class [System.Linq.Expressions]System.Runtime.CompilerServices.IRuntimeVariables,int32>::Invoke(class [System.Linq.Expressions]System.Runtime.CompilerServices.IRuntimeVariables,int32)

<<<<<<< HEAD
                  IL_0031: ret        
=======
                  IL_0036: ret
>>>>>>> 244e98b5
                }"
            );
        }

        [Fact]
        public static void Spill_Optimizations_NoSpillBeyondSpillSite1()
        {
            var f = Expression.Parameter(typeof(Func<int, int, int, int>));
            var x = Expression.Parameter(typeof(int));
            var y = Expression.Parameter(typeof(int));
            var z = Expression.Parameter(typeof(int));

            var e =
                Expression.Lambda<Func<Func<int, int, int, int>, int, int, int, int>>(
                    Expression.Invoke(
                        f,
                        Expression.TryFinally(
                            x,
                            Expression.Empty()
                        ),
                        y,  // NB: These occur after the spill site and don't have
                        z   //     to be stored in temporaries.
                    ),
                    f,
                    x,
                    y,
                    z
                );

            var d = e.Compile();
            Assert.Equal(7, d((a, b, c) => a + b * c, 1, 2, 3));

            e.VerifyIL(@"
                .method int32 ::lambda_method(object,class [System.Private.CoreLib]System.Func`4<int32,int32,int32,int32>,int32,int32,int32)
                {
                  .maxstack 5
                  .locals init (
                    [0] class [System.Private.CoreLib]System.Func`4<int32,int32,int32,int32>,
                    [1] int32,
                    [2] int32
                  )

                  // Save invocation target (`f`) into V_0
                  IL_0000: ldarg.1
                  IL_0001: stloc.0

                  // Save arg0 (`try { x } finally {}`) into V_1
                  .try
                  {
                    IL_0002: ldarg.2
                    IL_0003: stloc.2
                    IL_0004: leave      IL_000a
                  }
                  finally
                  {
                    IL_0009: endfinally
                  }
                  IL_000a: ldloc.2
                  IL_000b: stloc.1

                  // Load invocation target from V_0
                  IL_000c: ldloc.0

                  // Load arg0 from V_1
                  IL_000d: ldloc.1

                  // <OPTIMIZATION> Load arguments beyond spill site </OPTIMIZATION>
                  IL_000e: ldarg.3
                  IL_000f: ldarg.s    V_4

                  // Evaluate `f(try { x } finally {}, y, z)`
                  IL_0011: callvirt   instance int32 class [System.Private.CoreLib]System.Func`4<int32,int32,int32,int32>::Invoke(int32,int32,int32)

                  IL_0016: ret
                }");
        }

        [Fact]
        public static void Spill_Optimizations_NoSpillBeyondSpillSite2()
        {
            var f = Expression.Parameter(typeof(Func<int, int, int, int>));
            var x1 = Expression.Parameter(typeof(int));
            var x2 = Expression.Parameter(typeof(int));
            var x3 = Expression.Parameter(typeof(int));
            var x4 = Expression.Parameter(typeof(int));

            var e =
                Expression.Lambda<Func<int, int, int, int, int>>(
                    Expression.Add(
                        Expression.Add(
                            Expression.Add(
                                x1, // NB: Occurs before spill site; needs to be saved.
                                Expression.TryFinally(
                                    x2,
                                    Expression.Empty()
                                )
                            ),
                            x3  // NB: Occurs beyond spill site; does not need to be saved.
                        ),
                        x4 // NB: Occurs beyond spill site; does not need to be saved.
                    ),
                    x1,
                    x2,
                    x3,
                    x4
                );

            var d = e.Compile();
            Assert.Equal(10, d(1, 2, 3, 4));

            e.VerifyIL(@"
                .method int32 ::lambda_method(object,int32,int32,int32,int32)
                {
                  .maxstack 3
                  .locals init (
                    [0] int32,
                    [1] int32,
                    [2] int32,
                    [3] int32,
                    [4] int32
                  )

                  // Save `x1` into V_0
                  IL_0000: ldarg.1
                  IL_0001: stloc.0

                  // Save `try { x2 } finally {}` into V_1
                  .try
                  {
                    IL_0002: ldarg.2
                    IL_0003: stloc.s    V_4
                    IL_0005: leave      IL_000b
                  }
                  finally
                  {
                    IL_000a: endfinally
                  }
                  IL_000b: ldloc.s    V_4
                  IL_000d: stloc.1

                  // Eval `x1 + x2` and store into V_2
                  IL_000e: ldloc.0
                  IL_000f: ldloc.1
                  IL_0010: add
                  IL_0011: stloc.2

                  // Eval `(x1 + x2) + x3` and save into V_3
                  // <OPTIMIZATION> `x3` does not get stored in a temporary </OPTIMIZATION>
                  IL_0012: ldloc.2
                  IL_0013: ldarg.3
                  IL_0014: add
                  IL_0015: stloc.3

                  // Eval `((x1 + x2) + x3) + x4`
                  // <OPTIMIZATION> `x4` does not get stored in a temporary </OPTIMIZATION>
                  IL_0016: ldloc.3
                  IL_0017: ldarg.s    V_4
                  IL_0019: add

                  IL_001a: ret
                }");
        }

        private static void NotSupported(Expression expression)
        {
            Assert.Throws<NotSupportedException>(() =>
            {
                Expression.Lambda<Func<object>>(Expression.Convert(expression, typeof(object))).Compile();
            });
        }

        private static void Test(Func<Expression, Expression> factory, Expression arg1)
        {
            Test(args => factory(args[0]), new[] { arg1 });
        }

        private static void Test(Func<Expression, Expression, Expression> factory, Expression arg1, Expression arg2)
        {
            Test(args => factory(args[0], args[1]), new[] { arg1, arg2 });
        }

        private static void Test(Func<Expression, Expression, Expression, Expression> factory, Expression arg1, Expression arg2, Expression arg3)
        {
            Test(args => factory(args[0], args[1], args[2]), new[] { arg1, arg2, arg3 });
        }

        private static void Test(Func<Expression[], Expression> factory, Expression[] args)
        {
            var expected = Eval(factory(args));

            for (var i = 0; i < args.Length; i++)
            {
                var newArgs = args.Select((arg, j) => j == i ? Spill(arg) : arg).ToArray();
                Assert.Equal(expected, Eval(factory(newArgs)));
            }

            for (var i = 0; i < args.Length; i++)
            {
                var newArgs = args.Select((arg, j) => j == i ? new Extension(arg) : arg).ToArray();
                Assert.Equal(expected, Eval(factory(newArgs)));
            }
        }

        private static object Eval(Expression expression)
        {
            return Expression.Lambda<Func<object>>(Expression.Convert(expression, typeof(object))).Compile()();
        }

        private static Expression Spill(Expression expression)
        {
            return Expression.TryFinally(expression, Expression.Empty());
        }

        class BarHolder
        {
            public Bar Bar { get; } = new Bar();
        }

        class ListHolder
        {
            public List<int> Xs { get; } = new List<int>();
        }

        class Bar
        {
            public int Baz { get; set; }
            public int Foo { get; set; }
            public int Qux { get; set; }
        }

        class Extension : Expression
        {
            private readonly Expression _reduced;

            public Extension(Expression reduced)
            {
                _reduced = reduced;
            }

            public override bool CanReduce => true;
            public override ExpressionType NodeType => ExpressionType.Extension;
            public override Type Type => _reduced.Type;
            public override Expression Reduce() => _reduced;
        }

        struct ValueVector
        {
            private int v0;

            public int this[int x]
            {
                get { return v0; }
                set { v0 = value; }
            }
        }

        struct ValueBar
        {
            public int Foo { get; set; }

            public int Qux(int x) => x + 1;
        }

        class ByRefs
        {
            public ByRefs(ref int x, int v)
            {
                x = v;
            }

            public static void Assign(ref int x, int v)
            {
                x = v;
            }
        }
    }
}

#endif<|MERGE_RESOLUTION|>--- conflicted
+++ resolved
@@ -750,94 +750,47 @@
                   )
 
                   // Hoist `x` to a closure in V_0
-<<<<<<< HEAD
                   IL_0000: newobj     instance void class [System.Linq.Expressions]System.Runtime.CompilerServices.Closure`1<int32>::.ctor()
-                  IL_0005: dup        
-                  IL_0006: ldarg.2    
+                  IL_0005: dup
+                  IL_0006: ldarg.2
                   IL_0007: stfld      class [System.Linq.Expressions]System.Runtime.CompilerServices.Closure`1<int32>::Item1
-                  IL_000c: stloc.0    
+                  IL_000c: stloc.0
 
                   // Save target (`f`) into V_1
-                  IL_000d: ldarg.1    
-                  IL_000e: stloc.1    
-=======
-                  IL_0000: ldc.i4.1
-                  IL_0001: newarr     object
-                  IL_0006: dup
-                  IL_0007: ldc.i4.0
-                  IL_0008: ldarg.2
-                  IL_0009: newobj     instance void class [System.Runtime]System.Runtime.CompilerServices.StrongBox`1<int32>::.ctor(int32)
-                  IL_000e: stelem.ref
-                  IL_000f: stloc.0
-
-                  // Save target (`f`) into V_1
-                  IL_0010: ldarg.1
-                  IL_0011: stloc.1
->>>>>>> 244e98b5
+                  IL_000d: ldarg.1
+                  IL_000e: stloc.1
 
                   // Save arg1 (`try { 2 } finally {}`) into V_2
                   .try
                   {
-<<<<<<< HEAD
-                    IL_000f: ldc.i4.2   
-                    IL_0010: stloc.3    
+                    IL_000f: ldc.i4.2
+                    IL_0010: stloc.3
                     IL_0011: leave      IL_0017
                   }
                   finally
                   {
                     IL_0016: endfinally 
                   }
-                  IL_0017: ldloc.3    
-                  IL_0018: stloc.2   
+                  IL_0017: ldloc.3
+                  IL_0018: stloc.2
 
                   // Load target from V_1 
-                  IL_0019: ldloc.1    
+                  IL_0019: ldloc.1
 
                   // <OPTIMIZATION> Load arg0 (`RuntimeVariables`) by calling RuntimeOps.CreateRuntimeVariables </OPTIMIZATION>
-                  IL_001a: ldloc.0    
-                  IL_001b: ldarg.0    
+                  IL_001a: ldloc.0
+                  IL_001b: ldarg.0
                   IL_001c: castclass  class [System.Linq.Expressions]System.Runtime.CompilerServices.Closure`1<int64[]>
                   IL_0021: ldfld      class [System.Linq.Expressions]System.Runtime.CompilerServices.Closure`1<int64[]>::Item1
                   IL_0026: call       class [System.Linq.Expressions]System.Runtime.CompilerServices.IRuntimeVariables class [System.Linq.Expressions]System.Runtime.CompilerServices.RuntimeOps::CreateRuntimeVariables(class [System.Linq.Expressions]System.Runtime.CompilerServices.IRuntimeVariables,int64[])
 
                   // Load arg1 from V_2
-                  IL_002b: ldloc.2    
-=======
-                    IL_0012: ldc.i4.2
-                    IL_0013: stloc.3
-                    IL_0014: leave      IL_001a
-                  }
-                  finally
-                  {
-                    IL_0019: endfinally
-                  }
-                  IL_001a: ldloc.3
-                  IL_001b: stloc.2
-
-                  // Load target from V_1
-                  IL_001c: ldloc.1
-
-                  // <OPTIMIZATION> Load arg0 (`RuntimeVariables`) by calling RuntimeOps.CreateRuntimeVariables </OPTIMIZATION>
-                  IL_001d: ldloc.0
-                  IL_001e: ldarg.0
-                  IL_001f: ldfld      class [System.Linq.Expressions]System.Runtime.CompilerServices.Closure::Constants
-                  IL_0024: ldc.i4.0
-                  IL_0025: ldelem.ref
-                  IL_0026: castclass  int64[]
-                  IL_002b: call       class [System.Linq.Expressions]System.Runtime.CompilerServices.IRuntimeVariables class [System.Linq.Expressions]System.Runtime.CompilerServices.RuntimeOps::CreateRuntimeVariables(object[],int64[])
-
-                  // Load arg1 from V_2
-                  IL_0030: ldloc.2
->>>>>>> 244e98b5
+                  IL_002b: ldloc.2
 
                   // Evaluate `target(arg0, arg1)` delegate invocation
                   IL_002c: callvirt   instance void class [System.Private.CoreLib]System.Action`2<class [System.Linq.Expressions]System.Runtime.CompilerServices.IRuntimeVariables,int32>::Invoke(class [System.Linq.Expressions]System.Runtime.CompilerServices.IRuntimeVariables,int32)
 
-<<<<<<< HEAD
-                  IL_0031: ret        
-=======
-                  IL_0036: ret
->>>>>>> 244e98b5
+                  IL_0031: ret
                 }"
             );
         }
