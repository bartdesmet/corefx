--- conflicted
+++ resolved
@@ -52,28 +52,18 @@
             CultureInfo.CurrentCulture = CultureInfo.InvariantCulture;
             try
             {
-<<<<<<< HEAD
-                var closure = (IRuntimeVariables)d.Target;
-
-                for (int i = 0; i < closure.Count; i++)
-                {
-                    object constant = closure[i];
-
-                    var innerMethod = constant as DynamicMethod;
-                    if (innerMethod != null)
-=======
                 var sw = new StringWriter();
 
                 AppendIL(method, sw, typeFactory);
 
                 if (appendInnerLambdas)
                 {
-                    var closure = (Closure)d.Target;
-
-                    int i = 0;
-                    foreach (object constant in closure.Constants)
->>>>>>> dabc6aba
+                    var closure = (IRuntimeVariables)d.Target;
+
+                    for (int i = 0; i < closure.Count; i++)
                     {
+                        object constant = closure[i];
+
                         var innerMethod = constant as DynamicMethod;
                         if (innerMethod != null)
                         {
