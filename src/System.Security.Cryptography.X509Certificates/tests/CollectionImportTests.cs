// Licensed to the .NET Foundation under one or more agreements.
// The .NET Foundation licenses this file to you under the MIT license.
// See the LICENSE file in the project root for more information.

using System.Collections.Generic;
using System.IO;
using System.Linq;
using System.Runtime.InteropServices;
using Xunit;

namespace System.Security.Cryptography.X509Certificates.Tests
{
    public static class CollectionImportTests
    {
        [Fact]
        public static void ImportNull()
        {
            X509Certificate2Collection cc2 = new X509Certificate2Collection();
            Assert.Throws<ArgumentNullException>(() => cc2.Import((byte[])null));
            Assert.Throws<ArgumentNullException>(() => cc2.Import((string)null));
        }

        [Fact]
        public static void ImportEmpty_Pkcs12()
        {
            using (ImportedCollection ic = Cert.Import(TestData.EmptyPfx))
            {
                X509Certificate2Collection collection = ic.Collection;
                Assert.Equal(0, collection.Count);
            }
        }

        [Fact]
        public static void ImportX509DerBytes()
        {
            using (ImportedCollection ic = Cert.Import(TestData.MsCertificate))
            {
                X509Certificate2Collection collection = ic.Collection;
                Assert.Equal(1, collection.Count);
            }
        }

        [Fact]
        public static void ImportX509PemBytes()
        {
            using (ImportedCollection ic = Cert.Import(TestData.MsCertificatePemBytes))
            {
                X509Certificate2Collection collection = ic.Collection;
                Assert.Equal(1, collection.Count);
            }
        }

        [Fact]
        public static void ImportX509DerFile()
        {
            using (ImportedCollection ic = Cert.Import(Path.Combine("TestData", "MS.cer")))
            {
                X509Certificate2Collection collection = ic.Collection;
                Assert.Equal(1, collection.Count);
            }
        }

        [Fact]
        public static void ImportX509PemFile()
        {
            using (ImportedCollection ic = Cert.Import(Path.Combine("TestData", "MS.pem")))
            {
                X509Certificate2Collection collection = ic.Collection;
                Assert.Equal(1, collection.Count);
            }
        }

        [Fact]
        public static void ImportPkcs7DerBytes_Empty()
        {
            using (ImportedCollection ic = Cert.Import(TestData.Pkcs7EmptyDerBytes))
            {
                X509Certificate2Collection collection = ic.Collection;
                Assert.Equal(0, collection.Count);
            }
        }

        [Fact]
        public static void ImportPkcs7PemBytes_Empty()
        {
            using (ImportedCollection ic = Cert.Import(TestData.Pkcs7EmptyPemBytes))
            {
                X509Certificate2Collection collection = ic.Collection;
                Assert.Equal(0, collection.Count);
            }
        }

        [Fact]
        public static void ImportPkcs7DerFile_Empty()
        {
            using (ImportedCollection ic = Cert.Import(Path.Combine("TestData", "empty.p7b")))
            {
                X509Certificate2Collection collection = ic.Collection;
                Assert.Equal(0, collection.Count);
            }
        }

        [Fact]
        public static void ImportPkcs7PemFile_Empty()
        {
            using (ImportedCollection ic = Cert.Import(Path.Combine("TestData", "empty.p7c")))
            {
                X509Certificate2Collection collection = ic.Collection;
                Assert.Equal(0, collection.Count);
            }
        }

        [Fact]
        public static void ImportPkcs7DerBytes_Single()
        {
            using (ImportedCollection ic = Cert.Import(TestData.Pkcs7SingleDerBytes))
            {
                X509Certificate2Collection collection = ic.Collection;
                Assert.Equal(1, collection.Count);

                Assert.Equal("D5B5BC1C458A558845BFF51CB4DFF31C", collection[0].SerialNumber);
            }
        }

        [Fact]
        public static void ImportPkcs7PemBytes_Single()
        {
            using (ImportedCollection ic = Cert.Import(TestData.Pkcs7SinglePemBytes))
            {
                X509Certificate2Collection collection = ic.Collection;
                Assert.Equal(1, collection.Count);

                Assert.Equal("D5B5BC1C458A558845BFF51CB4DFF31C", collection[0].SerialNumber);
            }
        }

        [Fact]
        public static void ImportPkcs7DerFile_Single()
        {
            using (ImportedCollection ic = Cert.Import(Path.Combine("TestData", "singlecert.p7b")))
            {
                X509Certificate2Collection collection = ic.Collection;
                Assert.Equal(1, collection.Count);

                Assert.Equal("D5B5BC1C458A558845BFF51CB4DFF31C", collection[0].SerialNumber);
            }
        }

        [Fact]
        public static void ImportPkcs7PemFile_Single()
        {
            using (ImportedCollection ic = Cert.Import(Path.Combine("TestData", "singlecert.p7c")))
            {
                X509Certificate2Collection collection = ic.Collection;
                Assert.Equal(1, collection.Count);

                Assert.Equal("D5B5BC1C458A558845BFF51CB4DFF31C", collection[0].SerialNumber);
            }
        }

        [Fact]
        public static void ImportPkcs7DerBytes_Chain()
        {
            using (ImportedCollection ic = Cert.Import(TestData.Pkcs7ChainDerBytes))
            {
                X509Certificate2Collection collection = ic.Collection;
                Assert.Equal(3, collection.Count);
            }
        }

        [Fact]
        public static void ImportPkcs7PemBytes_Chain()
        {
            using (ImportedCollection ic = Cert.Import(TestData.Pkcs7ChainPemBytes))
            {
                X509Certificate2Collection collection = ic.Collection;
                Assert.Equal(3, collection.Count);
            }
        }

        [Fact]
        public static void ImportPkcs7DerFile_Chain()
        {
            using (ImportedCollection ic = Cert.Import(Path.Combine("TestData", "certchain.p7b")))
            {
                X509Certificate2Collection collection = ic.Collection;
                Assert.Equal(3, collection.Count);
            }
        }

        [Fact]
        public static void ImportPkcs7PemFile_Chain()
        {
            using (ImportedCollection ic = Cert.Import(Path.Combine("TestData", "certchain.p7c")))
            {
                X509Certificate2Collection collection = ic.Collection;
                Assert.Equal(3, collection.Count);
            }
        }

        [Theory]
        [MemberData(nameof(StorageFlags))]
        public static void ImportPkcs12Bytes_Single(X509KeyStorageFlags keyStorageFlags)
        {
            using (ImportedCollection ic = Cert.Import(TestData.PfxData, TestData.PfxDataPassword, keyStorageFlags))
            {
                X509Certificate2Collection cc2 = ic.Collection;
                int count = cc2.Count;
                Assert.Equal(1, count);
            }
        }

        [Theory]
        [MemberData(nameof(StorageFlags))]
        public static void ImportPkcs12Bytes_Single_VerifyContents(X509KeyStorageFlags keyStorageFlags)
        {
            using (var pfxCer = new X509Certificate2(TestData.PfxData, TestData.PfxDataPassword, Cert.EphemeralIfPossible))
            {
                using (ImportedCollection ic = Cert.Import(TestData.PfxData, TestData.PfxDataPassword, keyStorageFlags))
                {
                    X509Certificate2Collection cc2 = ic.Collection;
                    int count = cc2.Count;
                    Assert.Equal(1, count);

                    using (X509Certificate2 c = cc2[0])
                    {
                        // pfxCer was loaded directly, cc2[0] was Imported, two distinct copies.
                        Assert.NotSame(pfxCer, c);

                        Assert.Equal(pfxCer, c);
                        Assert.Equal(pfxCer.Thumbprint, c.Thumbprint);
                    }
                }
            }
        }

        [Theory]
        [MemberData(nameof(StorageFlags))]
        public static void ImportPkcs12File_Single(X509KeyStorageFlags keyStorageFlags)
        {
            using (ImportedCollection ic = Cert.Import(Path.Combine("TestData", "My.pfx"), TestData.PfxDataPassword, keyStorageFlags))
            {
                X509Certificate2Collection cc2 = ic.Collection;
                int count = cc2.Count;
                Assert.Equal(1, count);
            }
        }

        [Theory]
        [MemberData(nameof(StorageFlags))]
        public static void ImportPkcs12Bytes_Chain(X509KeyStorageFlags keyStorageFlags)
        {
            using (ImportedCollection ic = Cert.Import(TestData.ChainPfxBytes, TestData.ChainPfxPassword, keyStorageFlags))
            {
                X509Certificate2Collection certs = ic.Collection;
                int count = certs.Count;
                Assert.Equal(3, count);
            }
        }

        [Theory]
        [MemberData(nameof(StorageFlags))]
        public static void ImportPkcs12File_Chain(X509KeyStorageFlags keyStorageFlags)
        {
            using (ImportedCollection ic = Cert.Import(Path.Combine("TestData", "test.pfx"), TestData.ChainPfxPassword, keyStorageFlags))
            {
                X509Certificate2Collection certs = ic.Collection;
                int count = certs.Count;
                Assert.Equal(3, count);
            }
        }

        [Theory]
        [MemberData(nameof(StorageFlags))]
        public static void ImportPkcs12File_Chain_VerifyContents(X509KeyStorageFlags keyStorageFlags)
        {
            using (ImportedCollection ic = Cert.Import(Path.Combine("TestData", "test.pfx"), TestData.ChainPfxPassword, keyStorageFlags))
            {
                X509Certificate2Collection certs = ic.Collection;
                int count = certs.Count;
                Assert.Equal(3, count);

                // Verify that the read ordering is consistent across the platforms
                string[] expectedSubjects =
                {
                    "MS Passport Test Sub CA",
                    "MS Passport Test Root CA",
                    "test.local",
                };

                string[] actualSubjects = certs.OfType<X509Certificate2>().
                    Select(cert => cert.GetNameInfo(X509NameType.SimpleName, false)).
                    ToArray();

                Assert.Equal(expectedSubjects, actualSubjects);

                // And verify that we have private keys when we expect them
                bool[] expectedHasPrivateKeys =
                {
                    false,
                    false,
                    true,
                };

                bool[] actualHasPrivateKeys = certs.OfType<X509Certificate2>().
                    Select(cert => cert.HasPrivateKey).
                    ToArray();

                Assert.Equal(expectedHasPrivateKeys, actualHasPrivateKeys);
            }
        }

#if netcoreapp11
        [Fact]
        [PlatformSpecific(TestPlatforms.OSX)]
        public static void EphemeralKeySet_OSX()
        {
            // EphemeralKeySet fails when loading a PFX, and is ignored otherwise.
            using (ImportedCollection coll = Cert.Import(TestData.Pkcs7ChainDerBytes, null, X509KeyStorageFlags.EphemeralKeySet))
            {
                Assert.Equal(3, coll.Collection.Count);
            }

            Assert.Throws<PlatformNotSupportedException>(
                () => new X509Certificate2(TestData.EmptyPfx, string.Empty, X509KeyStorageFlags.EphemeralKeySet));
        }
#endif

        [Fact]
        public static void InvalidStorageFlags()
        {
            X509Certificate2Collection coll = new X509Certificate2Collection();
            byte[] nonEmptyBytes = new byte[1];

            Assert.Throws<ArgumentException>(
                "keyStorageFlags",
                () => coll.Import(nonEmptyBytes, string.Empty, (X509KeyStorageFlags)0xFF));

            Assert.Throws<ArgumentException>(
                "keyStorageFlags",
                () => coll.Import(string.Empty, string.Empty, (X509KeyStorageFlags)0xFF));
            
            // No test is performed here for the ephemeral flag failing downlevel, because the live
            // binary is always used by default, meaning it doesn't know EphemeralKeySet doesn't exist.
        }

#if netcoreapp
        [Fact]
        public static void InvalidStorageFlags_PersistedEphemeral()
        {
            const X509KeyStorageFlags PersistedEphemeral =
                X509KeyStorageFlags.EphemeralKeySet | X509KeyStorageFlags.PersistKeySet;

            byte[] nonEmptyBytes = new byte[1];
            X509Certificate2Collection coll = new X509Certificate2Collection();

            Assert.Throws<ArgumentException>(
                "keyStorageFlags",
                () => coll.Import(nonEmptyBytes, string.Empty, PersistedEphemeral));

            Assert.Throws<ArgumentException>(
                "keyStorageFlags",
                () => coll.Import(string.Empty, string.Empty, PersistedEphemeral));
        }
#endif

        public static IEnumerable<object[]> StorageFlags
        {
            get
            {
                yield return new object[] { X509KeyStorageFlags.DefaultKeySet };

<<<<<<< HEAD
#if netcoreapp11
                if (!RuntimeInformation.IsOSPlatform(OSPlatform.OSX))
                    yield return new object[] { X509KeyStorageFlags.EphemeralKeySet };
=======
#if netcoreapp
                yield return new object[] { X509KeyStorageFlags.EphemeralKeySet };
>>>>>>> 264615a2
#endif
            }
        }

    }
}<|MERGE_RESOLUTION|>--- conflicted
+++ resolved
@@ -370,14 +370,9 @@
             {
                 yield return new object[] { X509KeyStorageFlags.DefaultKeySet };
 
-<<<<<<< HEAD
-#if netcoreapp11
+#if netcoreapp
                 if (!RuntimeInformation.IsOSPlatform(OSPlatform.OSX))
                     yield return new object[] { X509KeyStorageFlags.EphemeralKeySet };
-=======
-#if netcoreapp
-                yield return new object[] { X509KeyStorageFlags.EphemeralKeySet };
->>>>>>> 264615a2
 #endif
             }
         }
