--- conflicted
+++ resolved
@@ -7,13 +7,9 @@
   </PropertyGroup>
   <ItemGroup>
     <ProjectReference Include="..\..\src\System.Threading.Tasks.csproj" />
-<<<<<<< HEAD
-=======
     <ProjectReference Include="..\..\src\System.Threading.Tasks.csproj" >
       <TargetGroup>netcoreapp1.2corert</TargetGroup>
     </ProjectReference>
-
->>>>>>> 34b39833
     <InboxOnTargetFramework Include="MonoAndroid10" />
     <InboxOnTargetFramework Include="MonoTouch10" />
     <InboxOnTargetFramework Include="net45" />
